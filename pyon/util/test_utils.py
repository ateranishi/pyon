<<<<<<< HEAD
#!/usr/bin/env python

__author__ = 'Jamie Chen'
__license__ = 'Apache 2.0'


from mock import Mock, mocksignature, patch
import unittest

def pop_last_call(mock):
=======
#! /usr/bin/env pythoon
from mock import Mock, mocksignature, patch, DEFAULT
import unittest

from pyon.core.object import IonServiceRegistry

test_obj_registry = IonServiceRegistry()
test_obj_registry.register_obj_dir('obj/data')
test_obj_registry.register_svc_dir('obj/services')

def  pop_last_call(mock):
>>>>>>> 637ede72
    if not mock.call_count:
        raise AssertionError('Cannot pop last call: call_count is 0')
    mock.call_args_list.pop()
    try:
        mock.call_args = mock.call_args_list[-1]
    except IndexError:
        mock.call_args = None
        mock.called = False
    mock.call_count -= 1

class PyonUnitTestCase(unittest.TestCase):
<<<<<<< HEAD
    """
    Base class for all Pyon unit tests
    """
    def _create_patch(self, name):
        patcher = patch(name)
=======

    # Call this function at the beginning of setUp if you need a mock ion
    # obj
    def _create_object_mock(self, name):
        mock_ionobj = Mock(name='IonObject')
        def side_effect(_def, _dict=None, **kwargs):
            test_obj = test_obj_registry.new(_def, _dict, **kwargs)
            test_obj._validate()
            return DEFAULT
        mock_ionobj.side_effect = side_effect
        patcher = patch(name, mock_ionobj)
>>>>>>> 637ede72
        thing = patcher.start()
        self.addCleanup(patcher.stop)
        return thing

    def _create_service_mock(self, service_name, interface_base_class,
            func_name_list):
        try:
            self.clients
        except AttributeError:
            self.clients = Mock(name='self.clients')
        mock_service = self.clients.__getattr__(service_name)
        # set self.service_name
        self.__setattr__(service_name, mock_service)
        for func_name in func_name_list:
            mock_func = mocksignature(interface_base_class.__dict__[func_name],
                    mock=Mock(name='self.clients.%s.%s' % (service_name,
                        func_name)),
                    skipfirst=True)
            mock_service.__setattr__(func_name, mock_func)

class PyonIntegrationTestCase(PyonUnitTestCase):
    """
<<<<<<< HEAD
    Base class for all Pyon integration tests
=======
    Standard integration test case base class.
>>>>>>> 637ede72
    """<|MERGE_RESOLUTION|>--- conflicted
+++ resolved
@@ -1,15 +1,3 @@
-<<<<<<< HEAD
-#!/usr/bin/env python
-
-__author__ = 'Jamie Chen'
-__license__ = 'Apache 2.0'
-
-
-from mock import Mock, mocksignature, patch
-import unittest
-
-def pop_last_call(mock):
-=======
 #! /usr/bin/env pythoon
 from mock import Mock, mocksignature, patch, DEFAULT
 import unittest
@@ -21,7 +9,6 @@
 test_obj_registry.register_svc_dir('obj/services')
 
 def  pop_last_call(mock):
->>>>>>> 637ede72
     if not mock.call_count:
         raise AssertionError('Cannot pop last call: call_count is 0')
     mock.call_args_list.pop()
@@ -33,13 +20,6 @@
     mock.call_count -= 1
 
 class PyonUnitTestCase(unittest.TestCase):
-<<<<<<< HEAD
-    """
-    Base class for all Pyon unit tests
-    """
-    def _create_patch(self, name):
-        patcher = patch(name)
-=======
 
     # Call this function at the beginning of setUp if you need a mock ion
     # obj
@@ -51,7 +31,6 @@
             return DEFAULT
         mock_ionobj.side_effect = side_effect
         patcher = patch(name, mock_ionobj)
->>>>>>> 637ede72
         thing = patcher.start()
         self.addCleanup(patcher.stop)
         return thing
@@ -70,13 +49,4 @@
                     mock=Mock(name='self.clients.%s.%s' % (service_name,
                         func_name)),
                     skipfirst=True)
-            mock_service.__setattr__(func_name, mock_func)
-
-class PyonIntegrationTestCase(PyonUnitTestCase):
-    """
-<<<<<<< HEAD
-    Base class for all Pyon integration tests
-=======
-    Standard integration test case base class.
->>>>>>> 637ede72
-    """+            mock_service.__setattr__(func_name, mock_func)