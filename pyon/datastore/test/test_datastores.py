#!/usr/bin/env python

__author__ = 'Thomas R. Lennan, Michael Meisinger'
__license__ = 'Apache 2.0'

from pyon.core.bootstrap import IonObject
from pyon.core.exception import BadRequest, NotFound, ServerError
from pyon.datastore.datastore import DataStore
from pyon.datastore.couchdb.couchdb_datastore import CouchDB_DataStore
from pyon.util.int_test import IonIntegrationTestCase
from pyon.ion.identifier import create_unique_resource_id
<<<<<<< HEAD
from pyon.ion.resource import RT, PRED, LCS
from pyon.datastore.datastore import DataStore
from nose.plugins.attrib import attr
from unittest import SkipTest
from unittest import skipIf, skip, skipUnless
=======
from pyon.ion.resource import RT, PRED, LCS, AS, lcstate
from nose.plugins.attrib import attr
from unittest import SkipTest
>>>>>>> a8edca4a

import interface.objects
import interface
from pyon.core.bootstrap import CFG
from pyon.datastore.couchbase.datastore import CouchbaseDataStore
from pyon.util.log import log
from couchbase.client import  Bucket
from interface.objects import AttachmentType

OWNER_OF = "XOWNER_OF"
HAS_A = "XHAS_A"
BASED_ON = "XBASED_ON"


database_type = 'couchbase'
database_name = "testing"

@attr('UNIT', group='datastore')
@skipUnless (database_type == 'couchdb', 'Skip CouchDB test. Database type %s' %database_type)
class Test_DataStores(IonIntegrationTestCase):

    def test_datastore_database(self):
        ds = CouchDB_DataStore(datastore_name='ion_test_ds', profile=DataStore.DS_PROFILE.RESOURCES)

        # CouchDB does not like upper case characters for database names
        with self.assertRaises(BadRequest):
            ds.create_datastore("BadDataStoreNamePerCouchDB")

        with self.assertRaises(BadRequest):
            ds.delete_datastore("BadDataStoreNamePerCouchDB")

        with self.assertRaises(BadRequest):
            ds.info_datastore("BadDataStoreNamePerCouchDB")

        with self.assertRaises(BadRequest):
            ds.list_objects("BadDataStoreNamePerCouchDB")

        with self.assertRaises(BadRequest):
            ds.list_object_revisions("badid", "BadDataStoreNamePerCouchDB")

        with self.assertRaises(BadRequest):
            ds.create_doc({"foo": "bar"}, "", datastore_name="BadDataStoreNamePerCouchDB")

        with self.assertRaises(BadRequest):
            ds.read_doc("badid", "3", "BadDataStoreNamePerCouchDB")

<<<<<<< HEAD
            with self.assertRaises(BadRequest):
                ds.update_doc({"foo": "bar"}, "BadDataStoreNamePerCouchDB")
=======
        with self.assertRaises(BadRequest):
            ds.read_doc_mult("badid", "BadDataStoreNamePerCouchDB")
>>>>>>> a8edca4a

        with self.assertRaises(BadRequest):
           ds.update_doc({"foo": "bar"}, "BadDataStoreNamePerCouchDB")

        with self.assertRaises(BadRequest):
            ds.delete_doc("badid", "BadDataStoreNamePerCouchDB")

    def test_datastore_basic(self):
        data_store = CouchDB_DataStore(datastore_name='ion_test_ds', profile=DataStore.DS_PROFILE.RESOURCES)

        self.data_store = data_store
        self.resources = {}
        # Just in case previous run failed without cleaning up,
        # delete data store
        data_store.delete_datastore()

        # Create should succeed and not throw error
        data_store.create_datastore()

        # Create should throw exception the second time
        with self.assertRaises(BadRequest):
            data_store.create_datastore()

        # Call ops with wrong object type and make sure exception is thrown
        with self.assertRaises(BadRequest):
            data_store.create({"foo": "bar"})

        with self.assertRaises(BadRequest):
            data_store.create_mult([{"foo": "bar"}])

        with self.assertRaises(BadRequest):
            data_store.read({"foo": "bar"})

        with self.assertRaises(BadRequest):
            data_store.read_mult([{"foo": "bar"}])

        with self.assertRaises(BadRequest):
            data_store.update({"foo": "bar"})

        with self.assertRaises(BadRequest):
            data_store.delete({"foo": "bar"})

        # Should see new data
        self.assertIn('ion_test_ds', data_store.list_datastores())

        # Something should be returned
        self.assertTrue(data_store.info_datastore() is not None)

        res = data_store.list_objects()
        numcoredocs = len(res)

        # Construct user role objects
        admin_role = {
            "name":"Admin",
            "description":"Super user"
        }
        admin_role_obj = IonObject('UserRole', admin_role)
        admin_role_tuple = data_store.create(admin_role_obj)
        self.assertTrue(len(admin_role_tuple) == 2)

        admin_role_ooi_id = admin_role_tuple[0]

        data_provider_role = {
            "name":"Data Provider",
            "description":"User allowed to ingest data sets"
        }
        data_provider_role_obj = IonObject('UserRole', data_provider_role)
        data_provider_role_tuple = data_store.create(data_provider_role_obj)
        self.assertTrue(len(data_provider_role_tuple) == 2)

        data_provider_role_ooi_id = data_provider_role_tuple[0]

        marine_operator_role = {
            "name":"Marine Operator",
            "description":"User allowed to administer instruments"
        }
        marine_operator_role_obj = IonObject('UserRole', marine_operator_role)
        marine_operator_role_tuple = data_store.create(marine_operator_role_obj)
        self.assertTrue(len(marine_operator_role_tuple) == 2)

        marine_operator_role_ooi_id = marine_operator_role_tuple[0]

        role_objs = data_store.read_mult([admin_role_ooi_id, data_provider_role_ooi_id, marine_operator_role_ooi_id])

        self.assertTrue(len(role_objs) == 3)
        self.assertTrue(role_objs[0]._id == admin_role_ooi_id)
        self.assertTrue(role_objs[1]._id == data_provider_role_ooi_id)
        self.assertTrue(role_objs[2]._id == marine_operator_role_ooi_id)

        # Construct three user info objects and assign them roles
        hvl_contact_info = {
            "individual_names_given": "Heitor Villa-Lobos",
            "email": "prelude1@heitor.com",
            "variables": [
                {"name": "Claim To Fame", "value": "Legendary Brazilian composer"}
            ]
        }
        hvl_contact_info_obj = IonObject('ContactInformation', hvl_contact_info)
        hvl_user_info = {
            "name": "Heitor Villa-Lobos",
            "contact": hvl_contact_info_obj
        }
        hvl_user_info_obj = IonObject('UserInfo', hvl_user_info)
        hvl_user_info_tuple = data_store.create(hvl_user_info_obj)
        self.assertTrue(len(hvl_user_info_tuple) == 2)

        heitor_villa_lobos_ooi_id = hvl_user_info_tuple[0]

        ats_contact_info = {
            "individual_names_given": "Andres Torres Segovia",
            "email": "asturas@andres.com",
            "variables": [
                {"name": "Claim To Fame", "value": "Legendary Concert Guitarist"}
            ]
        }
        ats_contact_info_obj = IonObject('ContactInformation', ats_contact_info)
        ats_user_info = {
            "name": "Andres Torres Segovia",
            "contact": ats_contact_info_obj
        }
        ats_user_info_obj = IonObject('UserInfo', ats_user_info)
        ats_user_info_tuple = data_store.create(ats_user_info_obj)
        self.assertTrue(len(ats_user_info_tuple) == 2)

        pok_contact_info = {
            "individual_names_given": "Per-Olov Kindgren",
            "email": "etude6@per.com",
            "variables": [
                {"name": "Claim To Fame", "value": "Composer and YouTube star"}
            ]
        }
        pok_contact_info_obj = IonObject('ContactInformation', pok_contact_info)
        pok_user_info = {
            "name": "Per-Olov Kindgren",
            "contact": pok_contact_info_obj
        }
        pok_user_info_obj = IonObject('UserInfo', pok_user_info)
        pok_user_info_tuple = data_store.create(pok_user_info_obj)
        self.assertTrue(len(pok_user_info_tuple) == 2)

        # List all objects in data store and confirm there are six docs
        res = data_store.list_objects()
        # There are indices. Therefore can't could all docs
        self.assertTrue(len(res) == 6 + numcoredocs)

        # Create an Ion object with default values set (if any)
        data_set = IonObject('DataSet')
        self.assertTrue(isinstance(data_set, interface.objects.DataSet))

        # Assign values to object fields
        data_set.description = "Real-time water data for Choptank River near Greensboro, MD"

        # Write DataSet object"
        write_tuple_1 = data_store.create(data_set)
        self.assertTrue(len(write_tuple_1) == 2)

        # Save off the object UUID
        data_set_uuid = write_tuple_1[0]

        # Read back the HEAD version of the object and validate fields
        data_set_read_obj = data_store.read(data_set_uuid)
        self.assertTrue(data_set_read_obj._id == data_set_uuid)
        self.assertTrue(isinstance(data_set_read_obj, interface.objects.DataSet))
        self.assertTrue(data_set_read_obj.description == "Real-time water data for Choptank River near Greensboro, MD")
        self.assertTrue('type_' in data_set_read_obj)

        # Update DataSet's Description field and write
        data_set_read_obj.description = "Updated Description"
        write_tuple_2 = data_store.update(data_set_read_obj)
        self.assertTrue(len(write_tuple_2) == 2)

        # Retrieve the updated DataSet
        data_set_read_obj_2 = data_store.read(data_set_uuid)
        self.assertTrue(data_set_read_obj_2._id == data_set_uuid)
        self.assertTrue(data_set_read_obj_2.description == "Updated Description")

        # List all the revisions of DataSet in data store, should be two
        res = data_store.list_object_revisions(data_set_uuid)
        self.assertTrue(len(res) == 2)

        # Do another update to the object
        data_set_read_obj_2.description = "USGS instantaneous value data for station 01491000"
        write_tuple_3 = data_store.update(data_set_read_obj_2)

        # List revisions of DataSet in data store, should now be three
        res = data_store.list_object_revisions(data_set_uuid)
        self.assertTrue(len(res) == 3)

        # Retrieve original version of DataSet
        obj1 = data_store.read(data_set_uuid, rev_id=write_tuple_1[1])
        self.assertTrue(obj1._id == data_set_uuid)
        self.assertTrue(obj1.description == "Real-time water data for Choptank River near Greensboro, MD")

        # Retrieve second version of DataSet
        obj2 = data_store.read(data_set_uuid, rev_id=write_tuple_2[1])
        self.assertTrue(obj2._id == data_set_uuid)
        self.assertTrue(obj2.description == "Updated Description")

        # Retrieve third version of DataSet
        obj3 = data_store.read(data_set_uuid, rev_id=write_tuple_3[1])
        self.assertTrue(obj3._id == data_set_uuid)
        self.assertTrue(obj3.description == "USGS instantaneous value data for station 01491000")

        # Retrieve HEAD version of DataSet
        head = data_store.read(data_set_uuid)
        self.assertTrue(head._id == data_set_uuid)
        self.assertTrue(head.description == "USGS instantaneous value data for station 01491000")

        # Delete DataSet by object id
        data_store.delete(head)

        # Try to re-delete DataSet by object id.  Should throw exception.
        with self.assertRaises(NotFound):
            data_store.delete(head._id)

        # List all objects in data store, should be back to six
        res = data_store.list_objects()
        self.assertTrue(len(res) == 6 + numcoredocs)

        # List revisions of now deleted DataSet, should be empty list
        res = data_store.list_object_revisions(data_set_uuid)
        self.assertTrue(len(res) == 0)

        o1 = IonObject("DataSet", name="One more")
        o2 = IonObject("DataSet", name="Another one")
        res = data_store.create_mult((o1, o2))
        self.assertTrue(all([success for success, oid, rev in res]))

        res = data_store.list_objects()
        self.assertTrue(len(res) == 8 + numcoredocs)

        # Delete data store to clean up
        data_store.delete_datastore()

        # Assert data store is now gone
        self.assertNotIn('ion_test_ds', data_store.list_datastores())

    def test_datastore_attach(self):
        data_store = CouchDB_DataStore(datastore_name='ion_test_ds', profile=DataStore.DS_PROFILE.RESOURCES)

        self.data_store = data_store
        self.resources = {}

        # Create an Ion object with default values set (if any)
        data_set = IonObject('DataSet')
        self.assertTrue(isinstance(data_set, interface.objects.DataSet))

        # Assign values to object fields
        data_set.description = "Real-time water data for Choptank River near Greensboro, MD"

        # Write DataSet object"
        write_tuple_1 = data_store.create(data_set)

        # Save off the object UUID
        data_set_uuid = write_tuple_1[0]

        # Read back the HEAD version of the object
        data_set_read_obj = data_store.read(data_set_uuid)

        # Update DataSet's Description field and write
        data_set_read_obj.description = "Updated Description"
        write_tuple_2 = data_store.update(data_set_read_obj)

        # test attachment related stuff
        # create attachment
        ds_id_and_rev = {}
        attachment_name = 'resource.attachment'
        ds_id_and_rev['_id'] = write_tuple_2[0]
        ds_id_and_rev['_rev'] = write_tuple_2[1]
        data = "\x89PNG\r\n\x1a\n\x00\x00\x00\rIHDR\x00\x00\x00\x10\x00\x00\x00\x10\x08\x03\x00\x00\x00(-\x0fS\x00\x00\x00\x03sBIT\x08\x08\x08\xdb\xe1O\xe0\x00\x00\x00~PLTEf3\x00\xfc\xf7\xe0\xee\xcc\x00\xd3\xa0\x00\xcc\x99\x00\xec\xcdc\x9fl\x00\xdd\xb2\x00\xff\xff\xff|I\x00\xf9\xdb\x00\xdd\xb5\x19\xd9\xad\x10\xb6\x83\x00\xf8\xd6\x00\xf2\xc5\x00\xd8\xab\x00n;\x00\xff\xcc\x00\xd6\xa4\t\xeb\xb8\x00\x83Q\x00\xadz\x00\xff\xde\x00\xff\xd6\x00\xd6\xa3\x00\xdf\xaf\x00\xde\xad\x10\xbc\x8e\x00\xec\xbe\x00\xec\xd4d\xff\xe3\x00tA\x00\xf6\xc4\x00\xf6\xce\x00\xa5u\x00\xde\xa5\x00\xf7\xbd\x00\xd6\xad\x08\xdd\xaf\x19\x8cR\x00\xea\xb7\x00\xee\xe9\xdf\xc5\x00\x00\x00\tpHYs\x00\x00\n\xf0\x00\x00\n\xf0\x01B\xac4\x98\x00\x00\x00\x1ctEXtSoftware\x00Adobe Fireworks CS4\x06\xb2\xd3\xa0\x00\x00\x00\x15tEXtCreation Time\x0029/4/09Oq\xfdE\x00\x00\x00\xadIDAT\x18\x95M\x8f\x8d\x0e\x820\x0c\x84;ZdC~f\x07\xb2\x11D\x86\x89\xe8\xfb\xbf\xa0+h\xe2\x97\\\xd2^\x93\xb6\x07:1\x9f)q\x9e\xa5\x06\xad\xd5\x13\x8b\xac,\xb3\x02\x9d\x12C\xa1-\xef;M\x08*\x19\xce\x0e?\x1a\xeb4\xcc\xd4\x0c\x831\x87V\xca\xa1\x1a\xd3\x08@\xe4\xbd\xb7\x15P;\xc8\xd4{\x91\xbf\x11\x90\xffg\xdd\x8di\xfa\xb6\x0bs2Z\xff\xe8yg2\xdc\x11T\x96\xc7\x05\xa5\xef\x96+\xa7\xa59E\xae\xe1\x84cm^1\xa6\xb3\xda\x85\xc8\xd8/\x17se\x0eN^'\x8c\xc7\x8e\x88\xa8\xf6p\x8e\xc2;\xc6.\xd0\x11.\x91o\x12\x7f\xcb\xa5\xfe\x00\x89]\x10:\xf5\x00\x0e\xbf\x00\x00\x00\x00IEND\xaeB`\x82"
        some_text = "SOME TEXT"

        # create attachment with no data
        with self.assertRaises(BadRequest):
            data_store.create_attachment(doc=ds_id_and_rev, data=None,
                attachment_name=attachment_name,
                content_type=None, datastore_name="")

        # create attachment with no attachment
        with self.assertRaises(BadRequest):
            data_store.create_attachment(doc=ds_id_and_rev, data=data,
                attachment_name=None, content_type=None, datastore_name="")

        #create attachment by passing a doc parameter that
        # is a dictionary containing _rev and _id elements
        data_store.create_attachment(doc=ds_id_and_rev, data=data,
            attachment_name=attachment_name,
            content_type=None, datastore_name="")

        # read attachment by passing a doc parameter that is a dictionary
        # containing _rev and _id elements and verify that the content read
        # is same as the content put in
        content_read = data_store.read_attachment(doc=ds_id_and_rev,
            attachment_name=attachment_name,
            datastore_name="")
        self.assertEquals(data, content_read)

        # update attachment by passing a doc parameter that is a dictionary
        # containing _rev and _id elements
        data_store.update_attachment(ds_id_and_rev, attachment_name, data=some_text)

        # read the attachment passing only the doc _id and verify that content has changed
        content_read = data_store.read_attachment(doc=ds_id_and_rev['_id'],
            attachment_name=attachment_name,
            datastore_name="")
        self.assertNotEquals(data, content_read)
        self.assertEquals(some_text, content_read)

        # delete attachment by passing a doc parameter that is a dictionary containing _rev
        # and _id elements
        data_store.delete_attachment(doc=ds_id_and_rev, attachment_name=attachment_name)

        # interestingly, deleting an attachment that does not exist works
        # pass a doc parameter that is a dictionary containing _rev and _id elements
        data_store.delete_attachment(doc=ds_id_and_rev['_id'], attachment_name='no_such_file')

        #create attachment by passing a doc parameter that is string indicating _id
        data_store.create_attachment(doc=ds_id_and_rev['_id'], data=data,
            attachment_name=attachment_name, content_type=None,
            datastore_name="")

        # read attachment by passing a doc parameter that is a string indicating _id
        # and verify that the content read is same as the content put in
        content_read = data_store.read_attachment(doc=ds_id_and_rev['_id'],
            attachment_name=attachment_name,
            datastore_name="")
        self.assertEquals(data, content_read)

        # update attachment by passing a doc parameter that is a string indicating _id
        data_store.update_attachment(ds_id_and_rev['_id'], attachment_name, data=some_text)

        # create another attachment and
        # list attachments by passing a doc parameter that is a dictionary
        # containing _rev and _id elements
        data_store.create_attachment(doc=ds_id_and_rev['_id'], data=data,
            attachment_name=attachment_name+"_01", content_type=None,
            datastore_name="")
        _attachments = data_store.list_attachments(doc=ds_id_and_rev)

        #refer to a previous version of the document
        updated_ds_id_and_rev = {}
        updated_ds_id_and_rev['_id'] = write_tuple_1[0]
        updated_ds_id_and_rev['_rev'] = write_tuple_1[1]

        # deleting attachment from the previous (wrong) revision raises document update conflict
        with self.assertRaises(Exception):
            data_store.delete_attachment(doc=updated_ds_id_and_rev, attachment_name=attachment_name)

        # operations on previous versions are not allowed
        with self.assertRaises(Exception):
            data_store.create_attachment(doc=updated_ds_id_and_rev, data=some_text,
                attachment_name=attachment_name, content_type=None,
                datastore_name="")

        # send in an incorrect document _id
        with self.assertRaises(NotFound):
            data_store.create_attachment(doc="incorrect_id", data=data,
                attachment_name=attachment_name, content_type=None,
                datastore_name="")

        # send in an incorrect document _id
        with self.assertRaises(NotFound):
            data_store.read_attachment(doc="incorrect_id", attachment_name=attachment_name,
                datastore_name="")

        # send in an incorrect attachment_name
        with self.assertRaises(NotFound):
            data_store.read_attachment(doc=ds_id_and_rev['_id'],
                attachment_name="incorrect_attachment", datastore_name="")

        # send in an incorrect document_id
        with self.assertRaises(NotFound):
            data_store.update_attachment(doc="incorrect_id", attachment_name=attachment_name,
                data=some_text)

        # send in an incorrect attachment_name; this should work because update creates an
        # attachment when it can't find an attachment to update
        data_store.update_attachment(ds_id_and_rev['_id'], attachment_name="incorrect_attachment",
            data=some_text)

        # send in an incorrect attachment_name; interestingly, this is not an error
        data_store.delete_attachment(doc=ds_id_and_rev['_id'], attachment_name='no_such_file')

        # send in an incorrect document_id
        with self.assertRaises(NotFound):
            data_store.delete_attachment(doc="incorrect_id", attachment_name='no_such_file')

    def test_datastore_views(self):
        data_store = CouchDB_DataStore(datastore_name='ion_test_ds', profile=DataStore.DS_PROFILE.RESOURCES)

        self.data_store = data_store
        self.resources = {}
        # Just in case previous run failed without cleaning up,
        # delete data store
        try:
            data_store.delete_datastore()
        except NotFound:
            pass

        # Create should succeed and not throw exception
        data_store.create_datastore()

        res = data_store.list_objects()
        numcoredocs = len(res)

        self.assertTrue(numcoredocs > 1)
        data_store._update_views()

        # HACK: Both Predicates so that this test works
        from pyon.ion.resource import Predicates
        Predicates[OWNER_OF] = dict(domain=[RT.ActorIdentity], range=[RT.InstrumentDevice, RT.DataSet])
        Predicates[HAS_A] = dict(domain=[RT.Resource], range=[RT.Resource])
        Predicates[BASED_ON] = dict(domain=[RT.DataSet], range=[RT.DataSet])

        admin_user_id = self._create_resource(RT.ActorIdentity, 'John Doe', description='Marine Operator', lcstate=LCS.DEPLOYED, availability=AS.AVAILABLE)

        admin_profile_id = self._create_resource(RT.UserInfo, 'J.D. Profile', description='Some User',
            contact=IonObject('ContactInformation', **{"individual_names_given": "John Doe",
                                                       "email": "johnny@iamdevops.com"}))

        other_user_id = self._create_resource(RT.ActorIdentity, 'Paul Smithy', description='Other user')

        plat1_obj_id = self._create_resource(RT.PlatformDevice, 'Buoy1', description='My Platform')

        inst1_obj_id = self._create_resource(RT.InstrumentDevice, 'CTD1', description='My Instrument')

        inst2_obj_id = self._create_resource(RT.InstrumentDevice, 'CTD2', description='Other Instrument')

<<<<<<< HEAD
        ds1_obj_id = self._create_resource(RT.DataSet, 'DS_CTD_L0', description='My Dataset CTD L0', lcstate=LCS.DEPLOYED_AVAILABLE)
=======
        ds1_obj_id = self._create_resource(RT.Dataset, 'DS_CTD_L0', description='My Dataset CTD L0', lcstate=LCS.DEPLOYED, availability=AS.AVAILABLE)
>>>>>>> a8edca4a

        ds2_obj_id = self._create_resource(RT.DataSet, 'DS_CTD_L1', description='My Dataset CTD L1')

        aid1, _ = data_store.create_association(admin_user_id, OWNER_OF, inst1_obj_id)

        data_store.create_association(admin_user_id, HAS_A, admin_profile_id)

        data_store.create_association(admin_user_id, OWNER_OF, ds1_obj_id)

        data_store.create_association(other_user_id, OWNER_OF, inst2_obj_id)

        data_store.create_association(plat1_obj_id, HAS_A, inst1_obj_id)

        data_store.create_association(inst1_obj_id, HAS_A, ds1_obj_id)

        data_store.create_association(ds1_obj_id, BASED_ON, ds1_obj_id)

        with self.assertRaises(BadRequest) as cm:
            data_store.create_association(ds1_obj_id, BASED_ON, ds1_obj_id)
        self.assertTrue(cm.exception.message.startswith("Association between"))

        # Subject -> Object direction
        obj_ids1, obj_assocs1 = data_store.find_objects(admin_user_id, id_only=True)
        self.assertEquals(len(obj_ids1), 3)
        self.assertEquals(len(obj_assocs1), 3)
        self.assertEquals(set(obj_ids1), set([inst1_obj_id, ds1_obj_id, admin_profile_id]))

        obj_ids1n, obj_assocs1n = data_store.find_objects("Non_Existent", id_only=True)
        self.assertEquals(len(obj_ids1n), 0)
        self.assertEquals(len(obj_assocs1n), 0)

        obj_ids1a, obj_assocs1a = data_store.find_objects(admin_user_id, id_only=False)
        self.assertEquals(len(obj_ids1a), 3)
        self.assertEquals(len(obj_assocs1a), 3)
        self.assertEquals(set([o._id for o in obj_ids1a]), set([inst1_obj_id, ds1_obj_id, admin_profile_id]))
        self.assertEquals(set([type(o).__name__ for o in obj_ids1a]), set([RT.UserInfo, RT.InstrumentDevice, RT.DataSet]))

        obj_ids1an, obj_assocs1an = data_store.find_objects("Non_Existent", id_only=False)
        self.assertEquals(len(obj_ids1an), 0)
        self.assertEquals(len(obj_assocs1an), 0)

        obj_ids2, obj_assocs2 = data_store.find_objects(admin_user_id, OWNER_OF, id_only=True)
        self.assertEquals(len(obj_ids2), 2)
        self.assertEquals(len(obj_assocs2), 2)
        self.assertEquals(set(obj_ids2), set([inst1_obj_id, ds1_obj_id]))

        obj_ids3, _ = data_store.find_objects(admin_user_id, OWNER_OF, RT.InstrumentDevice, id_only=True)
        self.assertEquals(len(obj_ids3), 1)
        self.assertEquals(obj_ids3[0], inst1_obj_id)

        # Object -> Subject direction
        sub_ids1, sub_assoc1 = data_store.find_subjects(None, None, inst1_obj_id, id_only=True)
        self.assertEquals(len(sub_ids1), 2)
        self.assertEquals(len(sub_assoc1), 2)
        self.assertEquals(set(sub_ids1), set([admin_user_id, plat1_obj_id]))

        sub_ids1a, sub_assoc1a = data_store.find_subjects(None, None, inst1_obj_id, id_only=False)
        self.assertEquals(len(sub_ids1a), 2)
        self.assertEquals(len(sub_assoc1a), 2)
        self.assertEquals(set([o._id for o in sub_ids1a]), set([admin_user_id, plat1_obj_id]))

        sub_ids1an, sub_assoc1an = data_store.find_subjects(None, None, "Non_Existent", id_only=False)
        self.assertEquals(len(sub_ids1an), 0)
        self.assertEquals(len(sub_assoc1an), 0)

        sub_ids2, sub_assoc2 = data_store.find_subjects(None, OWNER_OF, inst1_obj_id, id_only=True)
        self.assertEquals(len(sub_ids2), 1)
        self.assertEquals(len(sub_assoc2), 1)
        self.assertEquals(set(sub_ids2), set([admin_user_id]))

        sub_ids3, _ = data_store.find_subjects(RT.ActorIdentity, OWNER_OF, inst1_obj_id, id_only=True)
        self.assertEquals(len(sub_ids3), 1)
        self.assertEquals(set(sub_ids3), set([admin_user_id]))

        data_store._update_views()

        # Find all resources
        res_ids1, res_assoc1 = data_store.find_res_by_type(None, None, id_only=True)
        self.assertEquals(len(res_ids1), 8)
        self.assertEquals(len(res_assoc1), 8)

        # Find resources by type
        res_ids1, res_assoc1 = data_store.find_res_by_type(RT.ActorIdentity, id_only=True)
        self.assertEquals(len(res_ids1), 2)
        self.assertEquals(len(res_assoc1), 2)
        self.assertEquals(set(res_ids1), set([admin_user_id, other_user_id]))

        res_ids1a, res_assoc1a = data_store.find_res_by_type(RT.ActorIdentity, id_only=False)
        self.assertEquals(len(res_ids1a), 2)
        self.assertEquals(len(res_assoc1a), 2)
        self.assertEquals(set([o._id for o in res_ids1a]), set([admin_user_id, other_user_id]))

        res_ids2n, res_assoc2n = data_store.find_res_by_type("NONE##", id_only=True)
        self.assertEquals(len(res_ids2n), 0)
        self.assertEquals(len(res_assoc2n), 0)

        # Find resources by lcstate
        res_ids1, res_assoc1 = data_store.find_res_by_lcstate(LCS.DEPLOYED, id_only=True)
        self.assertEquals(len(res_ids1), 2)
        self.assertEquals(len(res_assoc1), 2)
        self.assertEquals(set(res_ids1), set([admin_user_id, ds1_obj_id]))

        res_ids1a, res_assoc1a = data_store.find_res_by_lcstate(lcstate(LCS.DEPLOYED, AS.AVAILABLE), id_only=False)
        self.assertEquals(len(res_ids1a), 2)
        self.assertEquals(len(res_assoc1a), 2)
        self.assertEquals(set([o._id for o in res_ids1a]), set([admin_user_id, ds1_obj_id]))
        self.assertEquals(set([type(o).__name__ for o in res_ids1a]), set([RT.ActorIdentity, RT.DataSet]))

        res_ids2, res_assoc2 = data_store.find_res_by_lcstate( AS.AVAILABLE, RT.ActorIdentity, id_only=True)
        self.assertEquals(len(res_ids2), 1)
        self.assertEquals(len(res_assoc2), 1)
        self.assertEquals(set(res_ids2), set([admin_user_id]))

        # Find resources by name
        res_ids1, res_assoc1 = data_store.find_res_by_name('CTD1', id_only=True)
        self.assertEquals(len(res_ids1), 1)
        self.assertEquals(len(res_assoc1), 1)
        self.assertEquals(set(res_ids1), set([inst1_obj_id]))

        res_ids1a, res_assoc1a = data_store.find_res_by_name('CTD2', id_only=False)
        self.assertEquals(len(res_ids1a), 1)
        self.assertEquals(len(res_assoc1a), 1)
        self.assertEquals(set([o._id for o in res_ids1a]), set([inst2_obj_id]))
        self.assertEquals(set([type(o).__name__ for o in res_ids1a]), set([RT.InstrumentDevice]))

        res_ids2, res_assoc2 = data_store.find_res_by_name( 'John Doe', RT.ActorIdentity, id_only=True)
        self.assertEquals(len(res_ids2), 1)
        self.assertEquals(len(res_assoc2), 1)
        self.assertEquals(set(res_ids2), set([admin_user_id]))

        res_ids2n, res_assoc2n = data_store.find_res_by_name("NONE##", "XXXXX", id_only=True)
        self.assertEquals(len(res_ids2n), 0)
        self.assertEquals(len(res_assoc2n), 0)

        # Find associations by triple
        assocs = data_store.find_associations(admin_user_id, OWNER_OF, inst1_obj_id, id_only=True)
        self.assertEquals(len(assocs), 1)
        self.assertEquals(assocs[0], aid1)

        assocs = data_store.find_associations(admin_user_id, OWNER_OF, inst1_obj_id, id_only=False)
        self.assertEquals(len(assocs), 1)
        self.assertEquals(type(assocs[0]).__name__, "Association")

        assocs = data_store.find_associations(admin_user_id, None, inst1_obj_id, id_only=True)
        self.assertEquals(len(assocs), 1)
        self.assertEquals(assocs[0], aid1)

        assocs = data_store.find_associations(subject=inst1_obj_id, id_only=True)
        self.assertEquals(len(assocs), 1)

        assocs = data_store.find_associations(obj=inst1_obj_id, id_only=True)
        self.assertEquals(len(assocs), 2)

        assocs = data_store.find_associations(None, OWNER_OF, None, id_only=True)
        self.assertEquals(len(assocs), 3)

        assocs = data_store.find_associations(anyside=inst1_obj_id, id_only=True)
        self.assertEquals(len(assocs), 3)

        assocs = data_store.find_associations(anyside=inst1_obj_id, predicate=HAS_A, id_only=True)
        self.assertEquals(len(assocs), 2)

        assocs = data_store.find_associations(anyside=[inst1_obj_id,other_user_id], id_only=True)
        self.assertEquals(len(assocs), 4)

        assocs = data_store.find_associations(anyside=[[inst1_obj_id, HAS_A], [other_user_id, OWNER_OF]], id_only=True)
        self.assertEquals(len(assocs), 3)

        assocs = data_store.find_associations(anyside=[(inst1_obj_id, HAS_A), (other_user_id, OWNER_OF)], id_only=True)
        self.assertEquals(len(assocs), 3)

        # Test regression bug: Inherited resources in associations
        idev1_obj_id = self._create_resource(RT.InstrumentDevice, 'id1', description='')

        iag1_obj_id = self._create_resource(RT.InstrumentAgentInstance, 'ia1', description='')

        data_store.create_association(idev1_obj_id, PRED.hasAgentInstance, iag1_obj_id)

        att1 = self._create_resource(RT.Attachment, 'att1', keywords=[])
        att2 = self._create_resource(RT.Attachment, 'att2', keywords=['FOO'])
        att3 = self._create_resource(RT.Attachment, 'att3', keywords=['BAR','FOO'])

        res_list,key_list = data_store.find_resources_ext(restype="NONE", keyword="FOO")
        self.assertEqual(len(res_list), 0)
        res_list,key_list = data_store.find_resources_ext(keyword="FOO")
        self.assertEqual(len(res_list), 2)
        res_list,key_list = data_store.find_resources_ext(restype=RT.Attachment, keyword="FOO")
        self.assertEqual(len(res_list), 2)
        res_list,key_list = data_store.find_resources_ext(restype=RT.Attachment, keyword="FOO", limit=1)
        self.assertEqual(len(res_list), 1)
        res_list,key_list = data_store.find_resources_ext(restype=RT.Attachment, keyword="FOO", limit=1, skip=1)
        self.assertEqual(len(res_list), 1)

        res_list,key_list = data_store.find_resources_ext(restype="NONE", nested_type="ContactInformation")
        self.assertEqual(len(res_list), 0)
        res_list,key_list = data_store.find_resources_ext(nested_type="ContactInformation")
        self.assertEqual(len(res_list), 1)
        res_list,key_list = data_store.find_resources_ext(restype=RT.UserInfo, nested_type="ContactInformation", id_only=False)
        self.assertEqual(len(res_list), 1)
        self.assertEqual(res_list[0]._get_type(), RT.UserInfo)

        # Find by attribute
        admin_user2_id = self._create_resource(RT.UserInfo, 'Other User',
            contact=IonObject('ContactInformation', **{"individual_names_given": "Frank",
                                                       "email": "frank@mydomain.com"}),
            alt_ids=["ALT_ID1"])

        admin_user3_id = self._create_resource(RT.UserInfo, 'Different User',
            contact=IonObject('ContactInformation', **{"individual_names_given": "Frank",
                                                       "email": "frank@mydomain.com"}),
            alt_ids=["NS1:ALT_ID2", "ALT_ID2"])

        res_list,key_list = data_store.find_resources(restype="UserInfo")
        self.assertEqual(len(res_list), 3)

        res_list,key_list = data_store.find_resources_ext(restype="UserInfo", attr_name="contact.email")
        self.assertEqual(len(res_list), 3)

        res_list,key_list = data_store.find_resources_ext(restype="UserInfo", attr_name="contact.email", attr_value="johnny@iamdevops.com")
        self.assertEqual(len(res_list), 1)

        res_list,key_list = data_store.find_resources_ext(restype="UserInfo", attr_name="contact.email", attr_value="DOES NOT EXIST")
        self.assertEqual(len(res_list), 0)

        # Find by alternate id
        res_list,key_list = data_store.find_resources_ext(alt_id="ALT_ID1")
        self.assertEqual(len(res_list), 1)

        res_list,key_list = data_store.find_resources_ext(alt_id="ALT_ID2")
        self.assertEqual(len(res_list), 2)

        res_list,key_list = data_store.find_resources_ext(alt_id="ALT_ID2", alt_id_ns="NS1")
        self.assertEqual(len(res_list), 1)

        res_list,key_list = data_store.find_resources_ext(alt_id="ALT_ID2", alt_id_ns="_")
        self.assertEqual(len(res_list), 1)

        res_list,key_list = data_store.find_resources_ext(alt_id="ALT_ID2", alt_id_ns="BULL")
        self.assertEqual(len(res_list), 0)

        res_list,key_list = data_store.find_resources_ext(alt_id=None, alt_id_ns="NS1")
        self.assertEqual(len(res_list), 1)

        res_list,key_list = data_store.find_resources_ext(alt_id=None, alt_id_ns="_", id_only=True)
        self.assertEqual(len(res_list), 2)

        res_list,key_list = data_store.find_resources_ext(alt_id=None, alt_id_ns="_", id_only=False)
        self.assertEqual(len(res_list), 2)

    def _create_resource(self, restype, name, *args, **kwargs):
        res_obj = IonObject(restype, dict(name=name, **kwargs))
        res_obj_res = self.data_store.create(res_obj, create_unique_resource_id())
        res_obj._id = res_obj_res[0]
        self.resources[name] = res_obj
        return res_obj_res[0]










## Couchbase test
@attr('UNIT', group='datastore')
@skipUnless (database_type == 'couchbase', 'Skip Couchbase test. Database type: %s' %database_type)
class TestCouchbase(IonIntegrationTestCase):

    def setUp(self):
        log.debug("cfg %s", repr(CFG['server'].keys()))
        self.hostname=CFG['server']['couchbase']['host']
        self.username=CFG['server']['couchbase']['username']
        self.password=CFG['server']['couchbase']['password']
        self.resources = {}

        self.datastore_name = database_name
        self.ds = CouchbaseDataStore(datastore_name=self.datastore_name, profile=DataStore.DS_PROFILE.RESOURCES)
        self._delete_and_create_datastore()

    def _create_resource(self, restype, name, *args, **kwargs):
        res_obj = IonObject(restype, dict(name=name, **kwargs))
        res_obj_res = self.ds.create(res_obj)
        res_obj._id = res_obj_res[0]
        self.resources[name] = res_obj
        return res_obj_res[0]

    def _delete_and_create_datastore(self):
        try :
            self.ds.delete_datastore()
        except NotFound:
            pass
        except ServerError:
            pass

        self.ds.create_datastore()

    #@skip("should not be skipped")
    def test_mult(self):
        o1 = IonObject("DataSet", name="One more")
        o2 = IonObject("DataSet", name="Another one")
        res =self.ds.create_mult((o1, o2))

        self.ds._update_views()
        counts = self.ds.list_objects()
        self.assertTrue(len(counts) == 2)
        self.assertTrue(len(res) == 2)

        ids = [ id for _, id, _ in res]
        objs = self.ds.read_mult(ids)
        names = [obj.name for obj in objs]
        self.assertIn(o1.name, names)
        self.assertIn(o2.name, names)

        self.ds.delete_doc_mult(ids)
        with self.assertRaises(NotFound):
            self.ds.read(ids[0])
        with self.assertRaises(NotFound):
            self.ds.read(ids[1])
        with self.assertRaises(NotFound):
            self.ds.read_mult(ids)

    #@skip("should not be skipped")
    def test_couchbase_crud_operation (self):

        self.ds._update_views()

        ds, ds_name = self.ds._get_datastore(self.datastore_name)
        self.assertIsInstance(ds, Bucket)

        timer = IonObject("IntervalTimer", {"start_time": "111", "interval": 3, "end_time": "0"})

        # Create
        id, rev = self.ds.create(timer)

        # Read and verify create
        obj = self.ds.read(id)
        self.assertTrue(type(obj)==type(timer), "Types don't match %s : %s" %(type(obj), type(timer)))
        self.assertEqual(obj.start_time, timer.start_time)

        # Update
        updated_data = "2222"
        obj.start_time = updated_data
        id2 , rev2 = self.ds.update(obj)

        # Verify update
        self.assertEqual(id, id2)
        obj2 = self.ds.read(id2)
        self.assertEqual(obj2.start_time, updated_data)

        # Update not-existing object
        temp = IonObject("IntervalTimer", {"start_time": "111", "interval": 3, "end_time": "0"})
        temp._id = "233"
        with self.assertRaises(NotFound):
            self.ds.update(temp)

        # Delete
        self.ds.delete(obj)

        # Verify delete
        with self.assertRaises(NotFound):
            self.ds.delete(obj)
        with self.assertRaises(NotFound):
            self.ds.delete(obj2)
        with self.assertRaises(NotFound):
            self.ds.read(id)
            # Delete

    def test_attachment(self):
        self.ds._update_views()

        # Create an Ion object with default values set (if any)
        data_set = IonObject('DataSet')
        self.assertTrue(isinstance(data_set, interface.objects.DataSet))

        # Assign values to object fields
        data_set.description = "Real-time water data for Choptank River near Greensboro, MD"

        # Write DataSet object"
        write_tuple_1 = self.ds.create(data_set)

        # Save off the object UUID
        data_set_uuid = write_tuple_1[0]

        # Read back the HEAD version of the object
        data_set_read_obj = self.ds.read(data_set_uuid)

        # Update DataSet's Description field and write
        data_set_read_obj.description = "Updated Description"
        write_tuple_2 = self.ds.update(data_set_read_obj)


        # test attachment related stuff
        # create attachment
        ds_id_and_rev = {}
        attachment_name = 'resource.attachment'
        attachment_name2 = 'resource.attachment2'
        ds_id_and_rev['_id'] = write_tuple_2[0]
        ds_id_and_rev['_rev'] = write_tuple_2[1]
        data = "\x89PNG\r\n\x1a\n\x00\x00\x00\rIHDR\x00\x00\x00\x10\x00\x00\x00\x10\x08\x03\x00\x00\x00(-\x0fS\x00\x00\x00\x03sBIT\x08\x08\x08\xdb\xe1O\xe0\x00\x00\x00~PLTEf3\x00\xfc\xf7\xe0\xee\xcc\x00\xd3\xa0\x00\xcc\x99\x00\xec\xcdc\x9fl\x00\xdd\xb2\x00\xff\xff\xff|I\x00\xf9\xdb\x00\xdd\xb5\x19\xd9\xad\x10\xb6\x83\x00\xf8\xd6\x00\xf2\xc5\x00\xd8\xab\x00n;\x00\xff\xcc\x00\xd6\xa4\t\xeb\xb8\x00\x83Q\x00\xadz\x00\xff\xde\x00\xff\xd6\x00\xd6\xa3\x00\xdf\xaf\x00\xde\xad\x10\xbc\x8e\x00\xec\xbe\x00\xec\xd4d\xff\xe3\x00tA\x00\xf6\xc4\x00\xf6\xce\x00\xa5u\x00\xde\xa5\x00\xf7\xbd\x00\xd6\xad\x08\xdd\xaf\x19\x8cR\x00\xea\xb7\x00\xee\xe9\xdf\xc5\x00\x00\x00\tpHYs\x00\x00\n\xf0\x00\x00\n\xf0\x01B\xac4\x98\x00\x00\x00\x1ctEXtSoftware\x00Adobe Fireworks CS4\x06\xb2\xd3\xa0\x00\x00\x00\x15tEXtCreation Time\x0029/4/09Oq\xfdE\x00\x00\x00\xadIDAT\x18\x95M\x8f\x8d\x0e\x820\x0c\x84;ZdC~f\x07\xb2\x11D\x86\x89\xe8\xfb\xbf\xa0+h\xe2\x97\\\xd2^\x93\xb6\x07:1\x9f)q\x9e\xa5\x06\xad\xd5\x13\x8b\xac,\xb3\x02\x9d\x12C\xa1-\xef;M\x08*\x19\xce\x0e?\x1a\xeb4\xcc\xd4\x0c\x831\x87V\xca\xa1\x1a\xd3\x08@\xe4\xbd\xb7\x15P;\xc8\xd4{\x91\xbf\x11\x90\xffg\xdd\x8di\xfa\xb6\x0bs2Z\xff\xe8yg2\xdc\x11T\x96\xc7\x05\xa5\xef\x96+\xa7\xa59E\xae\xe1\x84cm^1\xa6\xb3\xda\x85\xc8\xd8/\x17se\x0eN^'\x8c\xc7\x8e\x88\xa8\xf6p\x8e\xc2;\xc6.\xd0\x11.\x91o\x12\x7f\xcb\xa5\xfe\x00\x89]\x10:\xf5\x00\x0e\xbf\x00\x00\x00\x00IEND\xaeB`\x82"
        some_text = "SOME TEXT"

        data2 = data + data

        # create attachment with no data
        with self.assertRaises(BadRequest):
            self.ds.create_attachment(doc=ds_id_and_rev, data=None, attachment_name=attachment_name, content_type=None, datastore_name="")

        # create attachment with no attachment
        with self.assertRaises(BadRequest):
            self.ds.create_attachment(doc=ds_id_and_rev, data=data, attachment_name=None, content_type=None, datastore_name="")

        #create attachment by passing a doc parameter
        self.ds.create_attachment(doc=ds_id_and_rev, data=data, attachment_name=attachment_name, content_type=None, datastore_name="")
        # One is not enough. Add another attachment
        self.ds.create_attachment(doc=ds_id_and_rev, data=data2, attachment_name=attachment_name2, content_type=None, datastore_name="")

        # list attachment
        attachments = self.ds.list_attachments(doc=ds_id_and_rev)
        self.assertEqual(len(attachments), 2)

        content_read = self.ds.read_attachment(doc=ds_id_and_rev, attachment_name=attachment_name, datastore_name="")
        self.assertEquals(data, content_read)

        content_read2 = self.ds.read_attachment(doc=ds_id_and_rev, attachment_name=attachment_name2, datastore_name="")
        self.assertEquals(data2, content_read2)
        self.assertNotEqual(content_read, content_read2)

        # create attachment with existing name
        with self.assertRaises(BadRequest):
            self.ds.create_attachment(doc=ds_id_and_rev, data=data, attachment_name=attachment_name, content_type=None, datastore_name="")

        # Read wrong attachment name
        with self.assertRaises(NotFound):
            self.ds.read_attachment(doc=ds_id_and_rev, attachment_name="no_name_", datastore_name="")

        # update attachment by passing a doc parameter that is a dictionary containing _id elements
        self.ds.update_attachment(ds_id_and_rev, attachment_name, data=some_text)

        # read the attachment passing only the doc _id and verify that content has changed
        content_read = self.ds.read_attachment(doc=ds_id_and_rev['_id'], attachment_name=attachment_name, datastore_name="")
        self.assertNotEquals(data, content_read)
        self.assertEquals(some_text, content_read)

        # delete attachment by passing a doc parameter that is a dictionary containing _rev
        # and _id elements
        self.ds.delete_attachment(doc=ds_id_and_rev, attachment_name=attachment_name)

        # Read attachment and verify it been deleted
        with self.assertRaises(NotFound):
            self.ds.read_attachment(doc=ds_id_and_rev, attachment_name=attachment_name)

        # Make sure the second attachment hasn't been deleted
        content_read2 = self.ds.read_attachment(doc=ds_id_and_rev, attachment_name=attachment_name2)
        self.assertEquals(data2, content_read2)

        with self.assertRaises(NotFound):
            self.ds.delete_attachment(doc=ds_id_and_rev['_id'], attachment_name='no_such_file')

        with self.assertRaises(NotFound):
            self.ds.delete_attachment('bad_id_really_bad', attachment_name='no_such_file')

        #create attachment by passing a doc parameter that is string indicating _id
        self.ds.create_attachment(doc=ds_id_and_rev['_id'], data=data, attachment_name=attachment_name, content_type=None, datastore_name="")

        # read attachment by passing a doc parameter that is a string indicating _id
        # and verify that the content read is same as the content put in
        content_read = self.ds.read_attachment(doc=ds_id_and_rev['_id'], attachment_name=attachment_name, datastore_name="")
        self.assertEquals(data, content_read)

        # update attachment by passing a doc parameter that is a string indicating _id
        self.ds.update_attachment(ds_id_and_rev['_id'], attachment_name, data=some_text)


        # create another attachment and
        # list attachments by passing a doc parameter that is a dictionary
        # containing _rev and _id elements
        self.ds.create_attachment(doc=ds_id_and_rev['_id'], data=data,
            attachment_name=attachment_name+"_01", content_type=None,
            datastore_name="")
        _attachments = self.ds.list_attachments(doc=ds_id_and_rev)

        #refer to a previous version of the document
        updated_ds_id_and_rev = {}
        updated_ds_id_and_rev['_id'] = write_tuple_1[0]
        updated_ds_id_and_rev['_rev'] = write_tuple_1[1]

        # deleting attachment from the previous (wrong) revision raises document update conflict
        #with self.assertRaises(Exception):
        #    self.ds.delete_attachment(doc=updated_ds_id_and_rev, attachment_name=attachment_name)

        # operations on previous versions are not allowed
        #with self.assertRaises(Exception):
        #    self.ds.create_attachment(doc=updated_ds_id_and_rev, data=some_text,
        #        attachment_name=attachment_name, content_type=None,
        #        datastore_name="")

        # send in an incorrect document _id
        with self.assertRaises(NotFound):
            self.ds.create_attachment(doc="incorrect_id", data=data,
                attachment_name=attachment_name, content_type=None,
                datastore_name="")

        # send in an incorrect document _id
        with self.assertRaises(NotFound):
            self.ds.read_attachment(doc="incorrect_id", attachment_name=attachment_name,
                datastore_name="")

        # send in an incorrect attachment_name
        with self.assertRaises(NotFound):
            self.ds.read_attachment(doc=ds_id_and_rev['_id'],
                attachment_name="incorrect_attachment", datastore_name="")

        # send in an incorrect document_id
        with self.assertRaises(NotFound):
            self.ds.update_attachment(doc="incorrect_id", attachment_name=attachment_name,
                data=some_text)

        # send in an incorrect attachment_name; this should work because update creates an
        # attachment when it can't find an attachment to update
        self.ds.update_attachment(ds_id_and_rev['_id'], attachment_name="incorrect_attachment",
            data=some_text)

        # send in an incorrect attachment_name; interestingly, this is not an error
        # This is an error in couchbase
        #self.ds.delete_attachment(doc=ds_id_and_rev['_id'], attachment_name='no_such_file')

        # send in an incorrect document_id
        with self.assertRaises(NotFound):
            self.ds.delete_attachment(doc="incorrect_id", attachment_name='no_such_file')


    #@skip("DONT SKIP THIS TEST")
    def test_views(self):

        self.ds._update_views()

        # HACK: Both Predicates so that this test works
        from pyon.ion.resource import Predicates
        Predicates[OWNER_OF] = dict(domain=[RT.ActorIdentity], range=[RT.InstrumentDevice, RT.DataSet])
        Predicates[HAS_A] = dict(domain=[RT.Resource], range=[RT.Resource])
        Predicates[BASED_ON] = dict(domain=[RT.DataSet], range=[RT.DataSet])

        admin_user_id = self._create_resource(RT.ActorIdentity, 'John Doe', description='Marine Operator', lcstate=LCS.DEPLOYED_AVAILABLE)

        admin_profile_id = self._create_resource(RT.UserInfo, 'J.D. Profile', description='Some User',
            contact=IonObject('ContactInformation', **{"individual_names_given": "John Doe",
                                                       "email": "johnny@iamdevops.com"}))

        other_user_id = self._create_resource(RT.ActorIdentity, 'Paul Smithy', description='Other user')

        plat1_obj_id = self._create_resource(RT.PlatformDevice, 'Buoy1', description='My Platform')

        inst1_obj_id = self._create_resource(RT.InstrumentDevice, 'CTD1', description='My Instrument')

        inst2_obj_id = self._create_resource(RT.InstrumentDevice, 'CTD2', description='Other Instrument')

        ds1_obj_id = self._create_resource(RT.DataSet, 'DS_CTD_L0', description='My Dataset CTD L0', lcstate=LCS.DEPLOYED_AVAILABLE)

        ds2_obj_id = self._create_resource(RT.DataSet, 'DS_CTD_L1', description='My Dataset CTD L1')

        aid1, _ = self.ds.create_association(admin_user_id, OWNER_OF, inst1_obj_id)

        asso_id = self.ds.create_association(admin_user_id, HAS_A, admin_profile_id)[0]

        self.ds.create_association(admin_user_id, OWNER_OF, ds1_obj_id)

        self.ds.create_association(other_user_id, OWNER_OF, inst2_obj_id)

        self.ds.create_association(plat1_obj_id, HAS_A, inst1_obj_id)

        self.ds.create_association(inst1_obj_id, HAS_A, ds1_obj_id)

        self.ds.create_association(ds1_obj_id, BASED_ON, ds1_obj_id)

        with self.assertRaises(BadRequest) as cm:
            self.ds.create_association(ds1_obj_id, BASED_ON, ds1_obj_id)
        self.assertTrue(cm.exception.message.startswith("Association between"))

        # Subject -> Object direction
        obj_ids1, obj_assocs1 = self.ds.find_objects(admin_user_id, id_only=True)
        self.assertEquals(len(obj_ids1), 3)
        self.assertEquals(len(obj_assocs1), 3)
        self.assertEquals(set(obj_ids1), set([inst1_obj_id, ds1_obj_id, admin_profile_id]))

        obj_ids1n, obj_assocs1n = self.ds.find_objects("Non_Existent", id_only=True)
        self.assertEquals(len(obj_ids1n), 0)
        self.assertEquals(len(obj_assocs1n), 0)

        obj_ids1a, obj_assocs1a = self.ds.find_objects(admin_user_id, id_only=False)
        self.assertEquals(len(obj_ids1a), 3)
        self.assertEquals(len(obj_assocs1a), 3)
        self.assertEquals(set([o._id for o in obj_ids1a]), set([inst1_obj_id, ds1_obj_id, admin_profile_id]))
        self.assertEquals(set([type(o).__name__ for o in obj_ids1a]), set([RT.UserInfo, RT.InstrumentDevice, RT.DataSet]))

        obj_ids1an, obj_assocs1an = self.ds.find_objects("Non_Existent", id_only=False)
        self.assertEquals(len(obj_ids1an), 0)
        self.assertEquals(len(obj_assocs1an), 0)

        obj_ids2, obj_assocs2 = self.ds.find_objects(admin_user_id, OWNER_OF, id_only=True)
        self.assertEquals(len(obj_ids2), 2)
        self.assertEquals(len(obj_assocs2), 2)
        self.assertEquals(set(obj_ids2), set([inst1_obj_id, ds1_obj_id]))

        obj_ids3, _ = self.ds.find_objects(admin_user_id, OWNER_OF, RT.InstrumentDevice, id_only=True)
        self.assertEquals(len(obj_ids3), 1)
        self.assertEquals(obj_ids3[0], inst1_obj_id)


        # Object -> Subject direction
        sub_ids1, sub_assoc1 = self.ds.find_subjects(None, None, inst1_obj_id, id_only=True)
        self.assertEquals(len(sub_ids1), 2)
        self.assertEquals(len(sub_assoc1), 2)
        self.assertEquals(set(sub_ids1), set([admin_user_id, plat1_obj_id]))

        sub_ids1a, sub_assoc1a = self.ds.find_subjects(None, None, inst1_obj_id, id_only=False)
        self.assertEquals(len(sub_ids1a), 2)
        self.assertEquals(len(sub_assoc1a), 2)
        self.assertEquals(set([o._id for o in sub_ids1a]), set([admin_user_id, plat1_obj_id]))

        sub_ids1an, sub_assoc1an = self.ds.find_subjects(None, None, "Non_Existent", id_only=False)
        self.assertEquals(len(sub_ids1an), 0)
        self.assertEquals(len(sub_assoc1an), 0)

        sub_ids2, sub_assoc2 = self.ds.find_subjects(None, OWNER_OF, inst1_obj_id, id_only=True)
        self.assertEquals(len(sub_ids2), 1)
        self.assertEquals(len(sub_assoc2), 1)
        self.assertEquals(set(sub_ids2), set([admin_user_id]))

        sub_ids3, _ = self.ds.find_subjects(RT.ActorIdentity, OWNER_OF, inst1_obj_id, id_only=True)
        self.assertEquals(len(sub_ids3), 1)
        self.assertEquals(set(sub_ids3), set([admin_user_id]))

        self.ds._update_views()

        # Find all resources
        res_ids1, res_assoc1 = self.ds.find_res_by_type(None, None, id_only=True)
        self.assertEquals(len(res_ids1), 8)
        self.assertEquals(len(res_assoc1), 8)

        # Find resources by type
        res_ids1, res_assoc1 = self.ds.find_res_by_type(RT.ActorIdentity, id_only=True)
        self.assertEquals(len(res_ids1), 2)
        self.assertEquals(len(res_assoc1), 2)
        self.assertEquals(set(res_ids1), set([admin_user_id, other_user_id]))

        res_ids1a, res_assoc1a = self.ds.find_res_by_type(RT.ActorIdentity, id_only=False)
        self.assertEquals(len(res_ids1a), 2)
        self.assertEquals(len(res_assoc1a), 2)
        self.assertEquals(set([o._id for o in res_ids1a]), set([admin_user_id, other_user_id]))
        #self.assertEquals(set([o['_id'] for o in res_ids1a]), set([admin_user_id, other_user_id]))
        self.assertEquals(set([o.lcstate for o in res_ids1a]), set([LCS.DRAFT_PRIVATE, LCS.DEPLOYED_AVAILABLE]))

        res_ids2, res_assoc2 = self.ds.find_res_by_type(RT.ActorIdentity, LCS.DEPLOYED_AVAILABLE, id_only=True)
        self.assertEquals(len(res_ids2), 1)
        self.assertEquals(len(res_assoc2), 1)
        self.assertEquals(set(res_ids2), set([admin_user_id]))

        #TODO TRY THIS ON COUCHBASE
        ##res_ids2n, res_assoc2n = self.ds.find_res_by_name("NONE##", "XXXXX", id_only=True)
        res_ids2n, res_assoc2n = self.ds.find_res_by_type("NONE11", LCS.DEPLOYED_AVAILABLE, id_only=True)
        #res_ids2n, res_assoc2n = self.ds.find_res_by_type("NONE11", LCS.DEPLOYED_AVAILABLE, id_only=True)
        self.assertEquals(len(res_ids2n), 0)
        self.assertEquals(len(res_assoc2n), 0)

        # Find resources by lcstate
        res_ids1, res_assoc1 = self.ds.find_res_by_lcstate(LCS.DEPLOYED_AVAILABLE, id_only=True)
        self.assertEquals(len(res_ids1), 2)
        self.assertEquals(len(res_assoc1), 2)
        self.assertEquals(set(res_ids1), set([admin_user_id, ds1_obj_id]))

        res_ids1a, res_assoc1a = self.ds.find_res_by_lcstate(LCS.DEPLOYED_AVAILABLE, id_only=False)
        self.assertEquals(len(res_ids1a), 2)
        self.assertEquals(len(res_assoc1a), 2)
        self.assertEquals(set([o._id for o in res_ids1a]), set([admin_user_id, ds1_obj_id]))
        self.assertEquals(set([type(o).__name__ for o in res_ids1a]), set([RT.ActorIdentity, RT.DataSet]))

        res_ids2, res_assoc2 = self.ds.find_res_by_lcstate( LCS.DEPLOYED_AVAILABLE, RT.ActorIdentity, id_only=True)
        self.assertEquals(len(res_ids2), 1)
        self.assertEquals(len(res_assoc2), 1)
        self.assertEquals(set(res_ids2), set([admin_user_id]))

        #TODO
        ##res_ids2n, res_assoc2n = self.ds.find_res_by_type("NONE##", "XXXXX", id_only=True)
        res_ids2n, res_assoc2n = self.ds.find_res_by_type("NONE11", "XXXXX", id_only=True)
        self.assertEquals(len(res_ids2n), 0)
        self.assertEquals(len(res_assoc2n), 0)

        # Find resources by lcstate - hierarchical
        res_ids1, res_assoc1 = self.ds.find_res_by_lcstate(LCS.AVAILABLE, id_only=True)
        self.assertEquals(len(res_ids1), 2)
        self.assertEquals(len(res_assoc1), 2)
        self.assertEquals(set(res_ids1), set([admin_user_id, ds1_obj_id]))

        res_ids1, res_assoc1 = self.ds.find_res_by_lcstate(LCS.REGISTERED, id_only=True)
        self.assertEquals(len(res_ids1), 2)
        self.assertEquals(len(res_assoc1), 2)
        self.assertEquals(set(res_ids1), set([admin_user_id, ds1_obj_id]))

        res_ids1, res_assoc1 = self.ds.find_res_by_lcstate(LCS.PRIVATE, id_only=True)
        self.assertEquals(len(res_ids1), 6)
        self.assertEquals(len(res_assoc1), 6)

        # Find resources by name
        res_ids1, res_assoc1 = self.ds.find_res_by_name('CTD1', id_only=True)
        self.assertEquals(len(res_ids1), 1)
        self.assertEquals(len(res_assoc1), 1)
        self.assertEquals(set(res_ids1), set([inst1_obj_id]))

        res_ids1a, res_assoc1a = self.ds.find_res_by_name('CTD2', id_only=False)
        self.assertEquals(len(res_ids1a), 1)
        self.assertEquals(len(res_assoc1a), 1)
        self.assertEquals(set([o._id for o in res_ids1a]), set([inst2_obj_id]))
        self.assertEquals(set([type(o).__name__ for o in res_ids1a]), set([RT.InstrumentDevice]))

        res_ids2, res_assoc2 = self.ds.find_res_by_name( 'John Doe', RT.ActorIdentity, id_only=True)
        self.assertEquals(len(res_ids2), 1)
        self.assertEquals(len(res_assoc2), 1)
        self.assertEquals(set(res_ids2), set([admin_user_id]))

        res_ids2n, res_assoc2n = self.ds.find_res_by_name("NONE11", "XXXXX", id_only=True)
        #TODO try this with couchbase client
        #res_ids2n, res_assoc2n = self.ds.find_res_by_name("NONE##", "XXXXX", id_only=True)
        self.assertEquals(len(res_ids2n), 0)
        self.assertEquals(len(res_assoc2n), 0)

        # Find associations by triple
        assocs = self.ds.find_associations(admin_user_id, OWNER_OF, inst1_obj_id, id_only=True)
        self.assertEquals(len(assocs), 1)
        self.assertEquals(assocs[0], aid1)

        assocs = self.ds.find_associations(admin_user_id, OWNER_OF, inst1_obj_id, id_only=False)
        self.assertEquals(len(assocs), 1)
        self.assertEquals(type(assocs[0]).__name__, "Association")

        assocs = self.ds.find_associations(admin_user_id, None, inst1_obj_id, id_only=True)
        self.assertEquals(len(assocs), 1)
        self.assertEquals(assocs[0], aid1)

        assocs = self.ds.find_associations(subject=inst1_obj_id, id_only=True)
        self.assertEquals(len(assocs), 1)

        assocs = self.ds.find_associations(obj=inst1_obj_id, id_only=True)
        self.assertEquals(len(assocs), 2)

        assocs = self.ds.find_associations(None, OWNER_OF, None, id_only=True)
        self.assertEquals(len(assocs), 3)

        assocs = self.ds.find_associations(anyside=inst1_obj_id, id_only=True)
        self.assertEquals(len(assocs), 3)

        assocs = self.ds.find_associations(anyside=inst1_obj_id, predicate=HAS_A, id_only=True)
        self.assertEquals(len(assocs), 2)

        assocs = self.ds.find_associations(anyside=[inst1_obj_id,other_user_id], id_only=True)
        self.assertEquals(len(assocs), 4)

        assocs = self.ds.find_associations(anyside=[[inst1_obj_id, HAS_A], [other_user_id, OWNER_OF]], id_only=True)
        self.assertEquals(len(assocs), 3)

        assocs = self.ds.find_associations(anyside=[(inst1_obj_id, HAS_A), (other_user_id, OWNER_OF)], id_only=True)
        self.assertEquals(len(assocs), 3)


        view_res = self.ds.find_by_view('association', 'by_id', id_only=True, convert_doc=False)
        self.assertEquals(len(view_res), 14)

        view_res = self.ds.find_by_view('association', 'by_id', id_only=False, convert_doc=False)
        self.assertEquals(len(view_res), 14)

        view_res = self.ds.find_by_view('resource', 'by_name', id_only=True, convert_doc=True)
        self.assertEquals(len(view_res), 8)

        ## Todo:  Need to add into directory service and check this
        view_res = self.ds.find_by_view('directory', 'by_parent', id_only=True, convert_doc=True)
        self.assertEquals(len(view_res), 0)

        view_res = self.ds.find_by_view('resource', 'by_name', id_only=True, convert_doc=True)
        self.assertEquals(len(view_res), 8)

        view_res = self.ds.find_by_view('resource', 'by_name', id_only=False, convert_doc=True)
        self.assertEquals(len(view_res), 8)
        view_res = self.ds.find_by_view('resource', 'by_name', id_only=False, convert_doc=False)
        self.assertEquals(len(view_res), 8)

        view_res = self.ds.find_by_view('association', 'by_id', id_only=False, convert_doc=False)
        self.assertEquals(len(view_res), 14)



    #@skip ("don't skip this test")
    def test_read_and_create(self, is_persistent= True):

        # Create should throw exception the second time
        with self.assertRaises(BadRequest):
            self.ds.create_datastore()

        # Call ops with wrong object type and make sure exception is thrown
        with self.assertRaises(BadRequest):
            self.ds.create({"foo": "bar"})

        with self.assertRaises(BadRequest):
            self.ds.create_mult([{"foo": "bar"}])

        with self.assertRaises(BadRequest):
            self.ds.read({"foo": "bar"})

        with self.assertRaises(BadRequest):
            self.ds.read_mult([{"foo": "bar"}])

        with self.assertRaises(BadRequest):
            self.ds.update({"foo": "bar"})

        with self.assertRaises(BadRequest):
            self.ds.delete({"foo": "bar"})

        # Should see new data
        self.assertIn(self.datastore_name, self.ds.list_datastores())


        # Something should be returned
        self.assertTrue(self.ds.info_datastore() is not None)

        ## Todo
        res = self.ds.list_objects()
        numcoredocs = len(res)
        if is_persistent:
            self.assertTrue(numcoredocs >= 0)
            ##self.assertTrue(numcoredocs > 1)
            self.ds._update_views()

        # Construct user role objects
        admin_role = {
            "name":"Admin",
            "description":"Super user"
        }


        admin_role_obj = IonObject('UserRole', admin_role)
        admin_role_tuple = self.ds.create(admin_role_obj)
        self.assertTrue(len(admin_role_tuple) == 2)

        admin_role_ooi_id = admin_role_tuple[0]

        data_provider_role = {
            "name":"Data Provider",
            "description":"User allowed to ingest data sets"
        }
        data_provider_role_obj = IonObject('UserRole', data_provider_role)
        data_provider_role_tuple = self.ds.create(data_provider_role_obj)
        self.assertTrue(len(data_provider_role_tuple) == 2)

        data_provider_role_ooi_id = data_provider_role_tuple[0]

        marine_operator_role = {
            "name":"Marine Operator",
            "description":"User allowed to administer instruments"
        }
        marine_operator_role_obj = IonObject('UserRole', marine_operator_role)
        marine_operator_role_tuple = self.ds.create(marine_operator_role_obj)
        self.assertTrue(len(marine_operator_role_tuple) == 2)

        marine_operator_role_ooi_id = marine_operator_role_tuple[0]

        role_objs = self.ds.read_mult([admin_role_ooi_id, data_provider_role_ooi_id, marine_operator_role_ooi_id])

        self.assertTrue(len(role_objs) == 3)
        self.assertTrue(role_objs[0]._id == admin_role_ooi_id)
        self.assertTrue(role_objs[1]._id == data_provider_role_ooi_id)
        self.assertTrue(role_objs[2]._id == marine_operator_role_ooi_id)

        # Construct three user info objects and assign them roles
        hvl_contact_info = {
            "individual_names_given": "Heitor Villa-Lobos",
            "email": "prelude1@heitor.com",
            "variables": [
                {"name": "Claim To Fame", "value": "Legendary Brazilian composer"}
            ]
        }
        hvl_contact_info_obj = IonObject('ContactInformation', hvl_contact_info)
        hvl_user_info = {
            "name": "Heitor Villa-Lobos",
            "contact": hvl_contact_info_obj
        }
        hvl_user_info_obj = IonObject('UserInfo', hvl_user_info)
        hvl_user_info_tuple = self.ds.create(hvl_user_info_obj)
        self.assertTrue(len(hvl_user_info_tuple) == 2)

        heitor_villa_lobos_ooi_id = hvl_user_info_tuple[0]

        ats_contact_info = {
            "individual_names_given": "Andres Torres Segovia",
            "email": "asturas@andres.com",
            "variables": [
                {"name": "Claim To Fame", "value": "Legendary Concert Guitarist"}
            ]
        }
        ats_contact_info_obj = IonObject('ContactInformation', ats_contact_info)
        ats_user_info = {
            "name": "Andres Torres Segovia",
            "contact": ats_contact_info_obj
        }
        ats_user_info_obj = IonObject('UserInfo', ats_user_info)
        ats_user_info_tuple = self.ds.create(ats_user_info_obj)
        self.assertTrue(len(ats_user_info_tuple) == 2)

        pok_contact_info = {
            "individual_names_given": "Per-Olov Kindgren",
            "email": "etude6@per.com",
            "variables": [
                {"name": "Claim To Fame", "value": "Composer and YouTube star"}
            ]
        }
        pok_contact_info_obj = IonObject('ContactInformation', pok_contact_info)
        pok_user_info = {
            "name": "Per-Olov Kindgren",
            "contact": pok_contact_info_obj
        }
        pok_user_info_obj = IonObject('UserInfo', pok_user_info)
        pok_user_info_tuple = self.ds.create(pok_user_info_obj)
        self.assertTrue(len(pok_user_info_tuple) == 2)

        # List all objects in data store and confirm there are six docs
        res = self.ds.list_objects()
        # There are indices. Therefore can't could all docs
        self.assertTrue(len(res) == 6 + numcoredocs)


        # Create an Ion object with default values set (if any)
        data_set = IonObject('DataSet')
        self.assertTrue(isinstance(data_set, interface.objects.DataSet))

        # Assign values to object fields
        data_set.description = "Real-time water data for Choptank River near Greensboro, MD"
        #data_set.min_datetime = "2011-08-04T13:15:00Z"
        #data_set.max_datetime = "2011-08-09T19:15:00Z"
        #data_set.variables = [
        #        {"name":"water_height", "value":"ft"}
        #]

        # Write DataSet object"
        write_tuple_1 = self.ds.create(data_set)
        self.assertTrue(len(write_tuple_1) == 2)

        # Save off the object UUID
        data_set_uuid = write_tuple_1[0]

        # Read back the HEAD version of the object and validate fields
        data_set_read_obj = self.ds.read(data_set_uuid)
        self.assertTrue(data_set_read_obj._id == data_set_uuid)
        self.assertTrue(isinstance(data_set_read_obj, interface.objects.DataSet))
        self.assertTrue(data_set_read_obj.description == "Real-time water data for Choptank River near Greensboro, MD")
        self.assertTrue('type_' in data_set_read_obj)

        # Update DataSet's Description field and write
        data_set_read_obj.description = "Updated Description"
        write_tuple_2 = self.ds.update(data_set_read_obj)
        self.assertTrue(len(write_tuple_2) == 2)

        # Retrieve the updated DataSet
        data_set_read_obj_2 = self.ds.read(data_set_uuid)
        self.assertTrue(data_set_read_obj_2._id == data_set_uuid)
        self.assertTrue(data_set_read_obj_2.description == "Updated Description")

        # Delete data store to clean up
        self.ds.delete_datastore()

        # Assert data store is now gone
        self.assertNotIn(database_name, self.ds.list_datastores())






if __name__ == "__main__":
    unittest.main()<|MERGE_RESOLUTION|>--- conflicted
+++ resolved
@@ -9,17 +9,9 @@
 from pyon.datastore.couchdb.couchdb_datastore import CouchDB_DataStore
 from pyon.util.int_test import IonIntegrationTestCase
 from pyon.ion.identifier import create_unique_resource_id
-<<<<<<< HEAD
-from pyon.ion.resource import RT, PRED, LCS
-from pyon.datastore.datastore import DataStore
-from nose.plugins.attrib import attr
-from unittest import SkipTest
-from unittest import skipIf, skip, skipUnless
-=======
 from pyon.ion.resource import RT, PRED, LCS, AS, lcstate
 from nose.plugins.attrib import attr
 from unittest import SkipTest
->>>>>>> a8edca4a
 
 import interface.objects
 import interface
@@ -66,13 +58,8 @@
         with self.assertRaises(BadRequest):
             ds.read_doc("badid", "3", "BadDataStoreNamePerCouchDB")
 
-<<<<<<< HEAD
-            with self.assertRaises(BadRequest):
-                ds.update_doc({"foo": "bar"}, "BadDataStoreNamePerCouchDB")
-=======
         with self.assertRaises(BadRequest):
             ds.read_doc_mult("badid", "BadDataStoreNamePerCouchDB")
->>>>>>> a8edca4a
 
         with self.assertRaises(BadRequest):
            ds.update_doc({"foo": "bar"}, "BadDataStoreNamePerCouchDB")
@@ -501,11 +488,7 @@
 
         inst2_obj_id = self._create_resource(RT.InstrumentDevice, 'CTD2', description='Other Instrument')
 
-<<<<<<< HEAD
-        ds1_obj_id = self._create_resource(RT.DataSet, 'DS_CTD_L0', description='My Dataset CTD L0', lcstate=LCS.DEPLOYED_AVAILABLE)
-=======
         ds1_obj_id = self._create_resource(RT.Dataset, 'DS_CTD_L0', description='My Dataset CTD L0', lcstate=LCS.DEPLOYED, availability=AS.AVAILABLE)
->>>>>>> a8edca4a
 
         ds2_obj_id = self._create_resource(RT.DataSet, 'DS_CTD_L1', description='My Dataset CTD L1')
 
