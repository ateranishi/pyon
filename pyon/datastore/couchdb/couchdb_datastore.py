--- conflicted
+++ resolved
@@ -21,7 +21,7 @@
 from pyon.core.object import IonObjectBase, IonObjectSerializer, IonObjectDeserializer
 from pyon.datastore.datastore import DataStore
 from pyon.ion.identifier import create_unique_association_id
-from pyon.ion.resource import CommonResourceLifeCycleSM
+from pyon.ion.resource import CommonResourceLifeCycleSM, AT
 from pyon.util.log import log
 from pyon.util.arg_check import validate_is_instance
 from pyon.util.containers import get_ion_ts
@@ -1149,24 +1149,6 @@
         if restype:
             key = [restype]
             endkey = self._get_endkey(key)
-<<<<<<< HEAD
-            ##rows = view[key:endkey]
-            rows = ds.view(self._get_viewname("resource", "by_type"), include_docs=(not id_only), start_key=key, end_key=endkey, stale="false", **filter)
-        else:
-            ##rows = view
-            rows = ds.view(self._get_viewname("resource", "by_type"), include_docs=(not id_only), **filter)
-
-        res_assocs = [dict(type=row['key'][0], lcstate=row['key'][1], name=row['key'][2], id=row['id']) for row in rows]
-        log.debug("find_res_by_type() found %s objects", len(res_assocs))
-        self._count(find_res_by_type_call=1, find_res_by_type_obj=len(res_assocs))
-        if id_only:
-            res_ids = [row['id'] for row in rows]
-            return (res_ids, res_assocs)
-        else:
-            ###res_docs = [self._persistence_dict_to_ion_object(dict(_id=row['id'], **row['doc']['json'])) for row in rows]
-            res_docs = [self._persistence_dict_to_ion_object(row['doc']['json']) for row in rows]
-            return (res_docs, res_assocs)
-=======
             rows = view[key:endkey]   # Range query
         else:
             # Returns ALL documents, only limited by filter
@@ -1176,7 +1158,6 @@
         log.debug("find_res_by_type() found %s objects", len(res_assocs))
         self._count(find_res_by_type_call=1, find_res_by_type_obj=len(res_assocs))
         return self._prepare_find_return(rows, res_assocs, id_only=id_only)
->>>>>>> a8edca4a
 
     def find_res_by_lcstate(self, lcstate, restype=None, id_only=False, filter=None):
         log.debug("find_res_by_lcstate(lcstate=%s, restype=%s)", lcstate, restype)
@@ -1187,48 +1168,17 @@
             lcstate,_ = lcstate.split("_", 1)
         filter = filter if filter is not None else {}
         ds, datastore_name = self._get_datastore()
-<<<<<<< HEAD
-        ##view = ds.view(self._get_viewname("resource", "by_lcstate"), include_docs=(not id_only), **filter)
-        is_hierarchical = (lcstate in CommonResourceLifeCycleSM.STATE_ALIASES)
-        # lcstate is a hiearachical state and we need to treat the view differently
-        if is_hierarchical:
-            key = [1, lcstate]
-        else:
-            key = [0, lcstate]
-        if restype:
-            key.append(restype)
-        endkey = self._get_endkey(key)
-        ##rows = view[key:endkey]
-        rows = ds.view(self._get_viewname("resource", "by_lcstate"), include_docs=(not id_only),  start_key=key, end_key=endkey, stale="false", **filter)
-
-        if is_hierarchical:
-            res_assocs = [dict(lcstate=row['key'][3], type=row['key'][2], name=row['key'][4], id=row['id']) for row in rows]
-        else:
-            res_assocs = [dict(lcstate=row['key'][1], type=row['key'][2], name=row['key'][3], id=row['id']) for row in rows]
-=======
         view = ds.view(self._get_viewname("resource", "by_lcstate"), include_docs=(not id_only), **filter)
         key = [1, lcstate] if lcstate in CommonResourceLifeCycleSM.AVAILABILITY else [0, lcstate]
         if restype:
             key.append(restype)
         endkey = self._get_endkey(key)
         rows = view[key:endkey]   # Range query
->>>>>>> a8edca4a
 
         res_assocs = [dict(lcstate=row['key'][1], type=row['key'][2], name=row['key'][3], id=row.id) for row in rows]
         log.debug("find_res_by_lcstate() found %s objects", len(res_assocs))
         self._count(find_res_by_lcstate_call=1, find_res_by_lcstate_obj=len(res_assocs))
-<<<<<<< HEAD
-        if id_only:
-            res_ids = [row['id'] for row in rows]
-            return (res_ids, res_assocs)
-        else:
-            #res_docs = [self._persistence_dict_to_ion_object(row.doc) for row in rows]
-            ###res_docs = [self._persistence_dict_to_ion_object(dict(_id=row['id'], **row['doc']['json'])) for row in rows]
-            res_docs = [self._persistence_dict_to_ion_object(row['doc']['json']) for row in rows]
-            return (res_docs, res_assocs)
-=======
         return self._prepare_find_return(rows, res_assocs, id_only=id_only)
->>>>>>> a8edca4a
 
     def find_res_by_name(self, name, restype=None, id_only=False, filter=None):
         log.debug("find_res_by_name(name=%s, restype=%s)", name, restype)
@@ -1241,29 +1191,13 @@
         if restype:
             key.append(restype)
         endkey = self._get_endkey(key)
-<<<<<<< HEAD
         #rows = view[key:endkey]
         rows = ds.view(self._get_viewname("resource", "by_name"), include_docs=(not id_only), start_key=key, end_key=endkey, stale="false", **filter)
 
         res_assocs = [dict(name=row['key'][0], type=row['key'][1], lcstate=row['key'][2], id=row['id']) for row in rows]
         log.debug("find_res_by_name() found %s objects", len(res_assocs))
         self._count(find_res_by_name_call=1, find_res_by_name_obj=len(res_assocs))
-        if id_only:
-            res_ids = [row['id'] for row in rows]
-            return (res_ids, res_assocs)
-        else:
-            #res_docs = [self._persistence_dict_to_ion_object(row.doc) for row in rows]
-            ###res_docs = [self._persistence_dict_to_ion_object(dict(_id=row['id'], **row['doc']['json'])) for row in rows]
-            res_docs = [self._persistence_dict_to_ion_object(row['doc']['json']) for row in rows]
-            return (res_docs, res_assocs)
-=======
-        rows = view[key:endkey]   # Range query
-
-        res_assocs = [dict(name=row['key'][0], type=row['key'][1], id=row.id) for row in rows]
-        log.debug("find_res_by_name() found %s objects", len(res_assocs))
-        self._count(find_res_by_name_call=1, find_res_by_name_obj=len(res_assocs))
         return self._prepare_find_return(rows, res_assocs, id_only=id_only)
->>>>>>> a8edca4a
 
     def find_res_by_keyword(self, keyword, restype=None, id_only=False, filter=None):
         log.debug("find_res_by_keyword(keyword=%s, restype=%s)", keyword, restype)
@@ -1284,18 +1218,7 @@
         res_assocs = [dict(keyword=row['key'][0], type=row['key'][1], id=row['id']) for row in rows]
         log.debug("find_res_by_keyword() found %s objects", len(res_assocs))
         self._count(find_res_by_kw_call=1, find_res_by_kw_obj=len(res_assocs))
-<<<<<<< HEAD
-        if id_only:
-            res_ids = [row['id'] for row in rows]
-            return (res_ids, res_assocs)
-        else:
-            ##res_docs = [self._persistence_dict_to_ion_object(row.doc) for row in rows]
-            ###res_docs = [self._persistence_dict_to_ion_object(dict(_id=row['id'], **row['doc']['json'])) for row in rows]
-            res_docs = [self._persistence_dict_to_ion_object(row['doc']['json']) for row in rows]
-            return (res_docs, res_assocs)
-=======
         return self._prepare_find_return(rows, res_assocs, id_only=id_only)
->>>>>>> a8edca4a
 
     def find_res_by_nested_type(self, nested_type, restype=None, id_only=False, filter=None):
         log.debug("find_res_by_nested_type(nested_type=%s, restype=%s)", nested_type, restype)
@@ -1316,18 +1239,7 @@
         res_assocs = [dict(nested_type=row['key'][0], type=row['key'][1], id=row['id']) for row in rows]
         log.debug("find_res_by_nested_type() found %s objects", len(res_assocs))
         self._count(find_res_by_nested_call=1, find_res_by_nested_obj=len(res_assocs))
-<<<<<<< HEAD
-        if id_only:
-            res_ids = [row['id'] for row in rows]
-            return (res_ids, res_assocs)
-        else:
-            ##res_docs = [self._persistence_dict_to_ion_object(row.doc) for row in rows]
-            ###res_docs = [self._persistence_dict_to_ion_object(dict(_id=row['id'], **row['doc']['json'])) for row in rows]
-            res_docs = [self._persistence_dict_to_ion_object(row['doc']['json']) for row in rows]
-            return (res_docs, res_assocs)
-=======
         return self._prepare_find_return(rows, res_assocs, id_only=id_only)
->>>>>>> a8edca4a
 
     def find_res_by_attribute(self, restype, attr_name, attr_value=None, id_only=False, filter=None):
         log.debug("find_res_by_attribute(restype=%s, attr_name=%s, attr_value=%s)", restype, attr_name, attr_value)
@@ -1348,18 +1260,7 @@
         res_assocs = [dict(type=row['key'][0], attr_name=row['key'][1], attr_value=row['key'][2], id=row['id']) for row in rows]
         log.debug("find_res_by_attribute() found %s objects", len(res_assocs))
         self._count(find_res_by_attribute_call=1, find_res_by_attribute_obj=len(res_assocs))
-<<<<<<< HEAD
-        if id_only:
-            res_ids = [row['id'] for row in rows]
-            return (res_ids, res_assocs)
-        else:
-            ##res_docs = [self._persistence_dict_to_ion_object(row.doc) for row in rows]
-            ###res_docs = [self._persistence_dict_to_ion_object(dict(_id=row['id'], **row['doc']['json'])) for row in rows]
-            res_docs = [self._persistence_dict_to_ion_object(row['doc']['json']) for row in rows]
-            return (res_docs, res_assocs)
-=======
         return self._prepare_find_return(rows, res_assocs, id_only=id_only)
->>>>>>> a8edca4a
 
     def find_res_by_alternative_id(self, alt_id=None, alt_id_ns=None, id_only=False, filter=None):
         log.debug("find_res_by_alternative_id(restype=%s, alt_id_ns=%s)", alt_id, alt_id_ns)
