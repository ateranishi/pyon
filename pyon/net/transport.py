#!/usr/bin/env python

"""
Transport layer abstractions

TODOS:
- split listen() into two subcalls (for StreamSubscriber)
"""

__author__ = 'Dave Foster <dfoster@asascience.com>'
__license__ = 'Apache 2.0'

from pyon.util.log import log
from pyon.util.containers import DotDict
from gevent.event import AsyncResult, Event
from gevent.queue import Queue
from gevent import coros, sleep
from gevent.timeout import Timeout
from gevent.pool import Pool
from contextlib import contextmanager
import os
from pika import BasicProperties
from pyon.util.async import spawn
from pyon.util.pool import IDPool
from uuid import uuid4
from collections import defaultdict


class TransportError(StandardError):
    pass


class BaseTransport(object):
    def declare_exchange_impl(self, exchange, **kwargs):
        raise NotImplementedError()

    def delete_exchange_impl(self, exchange, **kwargs):
        raise NotImplementedError()

    def declare_queue_impl(self, queue, **kwargs):
        raise NotImplementedError()

    def delete_queue_impl(self, queue, **kwargs):
        raise NotImplementedError()

    def bind_impl(self, exchange, queue, binding):
        raise NotImplementedError()

    def unbind_impl(self, exchange, queue, binding):
        raise NotImplementedError()

    def ack_impl(self, delivery_tag):
        raise NotImplementedError()

    def reject_impl(self, delivery_tag, requeue=False):
        raise NotImplementedError()

    def start_consume_impl(self, callback, queue, no_ack=False, exclusive=False):
        raise NotImplementedError()

    def stop_consume_impl(self, consumer_tag):
        raise NotImplementedError()

    def setup_listener(self, binding, default_cb):
        raise NotImplementedError()

    def get_stats_impl(self, queue):
        raise NotImplementedError()

    def purge_impl(self, queue):
        raise NotImplementedError()

    def qos_impl(self, prefetch_size=0, prefetch_count=0, global_=False):
        raise NotImplementedError()

    def publish_impl(self, exchange, routing_key, body, properties, immediate=False, mandatory=False):
        raise NotImplementedError()

    def close(self):
        raise NotImplementedError()

    @property
    def channel_number(self):
        raise NotImplementedError()

    @property
    def active(self):
        raise NotImplementedError()

    def add_on_close_callback(self, cb):
        raise NotImplementedError()


class ComposableTransport(BaseTransport):
    """
    A Transport that has its methods composed of two or more transports.

    This is used for ExchangeObjects, where we want to compose the container's ex_manager authoritative
    transport with a self transport unique to the XO, needed for the following methods:
        - ack_impl
        - reject_impl
        - start_consume_impl
        - stop_consume_impl
        - qos_impl
        - get_stats_impl
    """
    common_methods = ['ack_impl',
                      'reject_impl',
                      'start_consume_impl',
                      'stop_consume_impl',
                      'qos_impl',
                      'get_stats_impl']

    def __init__(self, left, right, *methods):
        self._transports = [left]
        self._methods = {'declare_exchange_impl': left.declare_exchange_impl,
                         'delete_exchange_impl' : left.delete_exchange_impl,
                         'declare_queue_impl'   : left.declare_queue_impl,
                         'delete_queue_impl'    : left.delete_queue_impl,
                         'bind_impl'            : left.bind_impl,
                         'unbind_impl'          : left.unbind_impl,
                         'ack_impl'             : left.ack_impl,
                         'reject_impl'          : left.reject_impl,
                         'start_consume_impl'   : left.start_consume_impl,
                         'stop_consume_impl'    : left.stop_consume_impl,
                         'setup_listener'       : left.setup_listener,
                         'get_stats_impl'       : left.get_stats_impl,
                         'purge_impl'           : left.purge_impl,
                         'qos_impl'             : left.qos_impl,
                         'publish_impl'         : left.publish_impl, }

        if right is not None:
            self.overlay(right, *methods)
        self._close_callbacks = []

    def overlay(self, transport, *methods):
        for m in methods:
            self._methods[m] = getattr(transport, m)
        self._transports.append(transport)

    def declare_exchange_impl(self, exchange, **kwargs):
        m = self._methods['declare_exchange_impl']
        return m(exchange, **kwargs)

    def delete_exchange_impl(self, exchange, **kwargs):
        m = self._methods['delete_exchange_impl']
        return m(exchange, **kwargs)

    def declare_queue_impl(self, queue, **kwargs):
        m = self._methods['declare_queue_impl']
        return m(queue, **kwargs)

    def delete_queue_impl(self, queue, **kwargs):
        m = self._methods['delete_queue_impl']
        return m(queue, **kwargs)

    def bind_impl(self, exchange, queue, binding):
        m = self._methods['bind_impl']
        return m(exchange, queue, binding)

    def unbind_impl(self, exchange, queue, binding):
        m = self._methods['unbind_impl']
        return m(exchange, queue, binding)

    def ack_impl(self, delivery_tag):
        m = self._methods['ack_impl']
        return m(delivery_tag)

    def reject_impl(self, delivery_tag, requeue=False):
        m = self._methods['reject_impl']
        return m(delivery_tag, requeue=requeue)

    def start_consume_impl(self, callback, queue, no_ack=False, exclusive=False):
        m = self._methods['start_consume_impl']
        return m(callback, queue, no_ack=no_ack, exclusive=exclusive)

    def stop_consume_impl(self, consumer_tag):
        m = self._methods['stop_consume_impl']
        return m(consumer_tag)

    def setup_listener(self, binding, default_cb):
        m = self._methods['setup_listener']
        return m(binding, default_cb)

    def get_stats_impl(self, queue):
        m = self._methods['get_stats_impl']
        return m(queue)

    def purge_impl(self, queue):
        m = self._methods['purge_impl']
        return m(queue)

    def qos_impl(self, prefetch_size=0, prefetch_count=0, global_=False):
        m = self._methods['qos_impl']
        return m(prefetch_size=prefetch_size, prefetch_count=prefetch_count, global_=global_)

    def publish_impl(self, exchange, routing_key, body, properties, immediate=False, mandatory=False):
        m = self._methods['publish_impl']
        return m(exchange, routing_key, body, properties, immediate=immediate, mandatory=mandatory)

    def close(self):
        for t in self._transports:
            t.close()

        for cb in self._close_callbacks:
            cb(self, 200, "Closed OK")    # @TODO where to get real value

    @property
    def channel_number(self):
        return self._transports[0].channel_number

    def add_on_close_callback(self, cb):
        self._close_callbacks.append(cb)

    @property
    def active(self):
        return all(map(lambda x: x.active, self._transports))


class AMQPTransport(BaseTransport):
    """
    A transport adapter around a Pika channel.
    """

    def __init__(self, amq_chan):
        """
        Creates an AMQPTransport, bound to an underlying Pika channel.
        """
        #log.info("AMQPTransport(%d)", amq_chan.channel_number)
        self._client = amq_chan
        self._client.add_on_close_callback(self._on_underlying_close)

        self._close_callbacks = []
        self.lock = False

    def _on_underlying_close(self, code, text):
        logmeth = log.debug
        if not (code == 0 or code == 200):
            logmeth = log.error
        logmeth("AMQPTransport.underlying closed:\n\tchannel number: %s\n\tcode: %d\n\ttext: %s", self.channel_number, code, text)

        for cb in self._close_callbacks:
            cb(self, code, text)

    @property
    def active(self):
        if self._client is not None:
            if self._client.closing is None:
                return True

        return False

    def close(self):

        if self.lock:
            return

        self._client.close()

        # PIKA BUG: in v0.9.5, this amq_chan instance will be left around in the callbacks
        # manager, and trips a bug in the handler for on_basic_deliver. We attempt to clean
        # up for Pika here so we don't goof up when reusing a channel number.

        # this appears to be fixed in 3050d116899aced2392def2e3e66ca30c93334ac
        # https://github.com/pika/pika/commit/e93c7ebae2c57b798977ba2992602310deb4758b
        self._client.callbacks.remove(self._client.channel_number, 'Basic.GetEmpty')
        self._client.callbacks.remove(self._client.channel_number, 'Channel.Close')
        self._client.callbacks.remove(self._client.channel_number, '_on_basic_deliver')
        self._client.callbacks.remove(self._client.channel_number, '_on_basic_get')

        # uncomment these lines to see the full callback list that Pika maintains
        #stro = pprint.pformat(callbacks._callbacks)
        #log.error(str(stro))

    @property
    def channel_number(self):
        return self._client.channel_number

    def add_on_close_callback(self, cb):
        self._close_callbacks.append(cb)

    @contextmanager
    def _push_close_cb(self, callback):
        self._client.add_on_close_callback(callback)
        try:
            yield callback
        finally:
            # PIKA BUG: v0.9.5, we need to specify the callback as a dict - this is fixed in git HEAD (13 Feb 2012)
            de = {'handle': callback, 'one_shot': True}
            self._client.callbacks.remove(self._client.channel_number, '_on_channel_close', de)

    def _sync_call(self, func, cb_arg, *args, **kwargs):
        """
        Functionally similar to the generic blocking_cb but with error support that's Channel specific.
        """
        ar = AsyncResult()

        def cb(*args, **kwargs):
            ret = list(args)
            if len(kwargs):
                ret.append(kwargs)
            ar.set(ret)

        eb = lambda ch, *args: ar.set(TransportError("_sync_call could not complete due to an error (%s)" % args))

        kwargs[cb_arg] = cb
        with self._push_close_cb(eb):
            func(*args, **kwargs)
            ret_vals = ar.get(timeout=10)

        if isinstance(ret_vals, TransportError):

            # mark this channel as poison, do not use again!
            # don't test for type here, we don't want to have to import PyonSelectConnection
            if hasattr(self._client.transport, 'connection') and hasattr(self._client.transport.connection, 'mark_bad_channel'):
                self._client.transport.connection.mark_bad_channel(self._client.channel_number)
            else:
                log.warn("Could not mark channel # (%s) as bad, Pika could be corrupt", self._client.channel_number)

            raise ret_vals

        if len(ret_vals) == 0:
            return None
        elif len(ret_vals) == 1:
            return ret_vals[0]
        return tuple(ret_vals)

    def declare_exchange_impl(self, exchange, exchange_type='topic', durable=False, auto_delete=True):
        log.debug("AMQPTransport.declare_exchange_impl(%s): %s, T %s, D %s, AD %s", self._client.channel_number, exchange, exchange_type, durable, auto_delete)
        arguments = {}

        if os.environ.get('QUEUE_BLAME', None) is not None:
            testid = os.environ['QUEUE_BLAME']
            arguments.update({'created-by': testid})

        self._sync_call(self._client.exchange_declare, 'callback',
                                             exchange=exchange,
                                             type=exchange_type,
                                             durable=durable,
                                             auto_delete=auto_delete,
                                             arguments=arguments)

    def delete_exchange_impl(self, exchange, **kwargs):
        log.debug("AMQPTransport.delete_exchange_impl(%s): %s", self._client.channel_number, exchange)
        self._sync_call(self._client.exchange_delete, 'callback', exchange=exchange)

    def declare_queue_impl(self, queue, durable=False, auto_delete=True):
        log.debug("AMQPTransport.declare_queue_impl(%s): %s, D %s, AD %s", self._client.channel_number, queue, durable, auto_delete)
        arguments = {}

        if os.environ.get('QUEUE_BLAME', None) is not None:
            testid = os.environ['QUEUE_BLAME']
            arguments.update({'created-by': testid})

        frame = self._sync_call(self._client.queue_declare, 'callback',
                                queue=queue or '',
                                auto_delete=auto_delete,
                                durable=durable,
                                arguments=arguments)

        return frame.method.queue

    def delete_queue_impl(self, queue, **kwargs):
        log.debug("AMQPTransport.delete_queue_impl(%s): %s", self._client.channel_number, queue)
        self._sync_call(self._client.queue_delete, 'callback', queue=queue)

    def bind_impl(self, exchange, queue, binding):
        log.debug("AMQPTransport.bind_impl(%s): EX %s, Q %s, B %s", self._client.channel_number, exchange, queue, binding)
        self._sync_call(self._client.queue_bind, 'callback',
                                        queue=queue,
                                        exchange=exchange,
                                        routing_key=binding)

    def unbind_impl(self, exchange, queue, binding):
        log.debug("AMQPTransport.unbind_impl(%s): EX %s, Q %s, B %s", self._client.channel_number, exchange, queue, binding)
        self._sync_call(self._client.queue_unbind, 'callback', queue=queue,
                                                     exchange=exchange,
                                                     routing_key=binding)

    def ack_impl(self, delivery_tag):
        """
        Acks a message.
        """
        log.debug("AMQPTransport.ack(%s): %s", self._client.channel_number, delivery_tag)
        self._client.basic_ack(delivery_tag)

    def reject_impl(self, delivery_tag, requeue=False):
        """
        Rejects a message.
        """
        self._client.basic_reject(delivery_tag, requeue=requeue)

    def start_consume_impl(self, callback, queue, no_ack=False, exclusive=False):
        """
        Starts consuming on a queue.
        Will asynchronously deliver messages to the callback method supplied.

        @return A consumer tag to be used when stop_consume_impl is called.
        """
        log.debug("AMQPTransport.start_consume_impl(%s): %s", self._client.channel_number, queue)
        consumer_tag = self._client.basic_consume(callback,
                                            queue=queue,
                                            no_ack=no_ack,
                                            exclusive=exclusive)
        return consumer_tag

    def stop_consume_impl(self, consumer_tag):
        """
        Stops consuming by consumer tag.
        """
        log.debug("AMQPTransport.stop_consume_impl(%s): %s", self._client.channel_number, consumer_tag)
        self._sync_call(self._client.basic_cancel, 'callback', consumer_tag)

        # PIKA 0.9.5 / GEVENT interaction problem here
        # we get called back too early, the basic_cancel hasn't really finished processing yet. we need
        # to wait until our consumer tag is removed from the pika channel's consumers dict.
        # See: https://gist.github.com/3751870

        attempts = 5
        while attempts > 0:
            if consumer_tag not in self._client._consumers:
                break
            else:
                log.debug("stop_consume_impl waiting for ctag to be removed from consumers, attempts rem: %s", attempts)

            attempts -= 1
            sleep(1)

        if consumer_tag in self._client._consumers:
            raise TransportError("stop_consume_impl did not complete in the expected amount of time, transport may be compromised")

    def setup_listener(self, binding, default_cb):
        """
        Calls setup listener via the default callback passed in.
        """
        return default_cb(self, binding)

    def get_stats_impl(self, queue):
        """
        Gets a tuple of number of messages, number of consumers on a queue.
        """
        log.debug("AMQPTransport.get_stats_impl(%s): Q %s", self._client.channel_number, queue)
        frame = self._sync_call(self._client.queue_declare, 'callback',
                                        queue=queue or '',
                                        passive=True)
        return frame.method.message_count, frame.method.consumer_count

    def purge_impl(self, queue):
        """
        Purges a queue.
        """
        log.debug("AMQPTransport.purge_impl(%s): Q %s", self._client.channel_number, queue)
        self._sync_call(self._client.queue_purge, 'callback', queue=queue)

    def qos_impl(self, prefetch_size=0, prefetch_count=0, global_=False):
        """
        Adjusts quality of service for a channel.
        """
        log.debug("AMQPTransport.qos_impl(%s): pf_size %s, pf_count %s, global_ %s", self._client.channel_number, prefetch_size, prefetch_count, global_)
        self._sync_call(self._client.basic_qos, 'callback', prefetch_size=prefetch_size, prefetch_count=prefetch_count, global_=global_)

    def publish_impl(self, exchange, routing_key, body, properties, immediate=False, mandatory=False):
        """
        Publishes a message on an exchange.
        """
        log.debug("AMQPTransport.publish(%s): ex %s key %s", self._client.channel_number, exchange, routing_key)

        props = BasicProperties(headers=properties)

        self._client.basic_publish(exchange=exchange,  # todo
                             routing_key=routing_key,  # todo
                             body=body,
                             properties=props,
                             immediate=immediate,      # todo
                             mandatory=mandatory)      # todo


class NameTrio(object):
    """
    Internal representation of a name/queue/binding (optional).
    Created and used at the Endpoint layer and sometimes Channel layer.
    """
    def __init__(self, exchange=None, queue=None, binding=None):
        """
        Creates a NameTrio.

        If either exchange or queue is a tuple, it will use that as a (exchange, queue, binding (optional)) triple.

        @param  exchange    An exchange name. You would typically use the sysname for that.
        @param  queue       Queue name.
        @param  binding     A binding/routing key (used for both recv and send sides). Optional,
                            and if not specified, defaults to the *internal* queue name.
        """
        if isinstance(exchange, tuple):
            self._exchange, self._queue, self._binding = list(exchange) + ([None] * (3 - len(exchange)))
        elif isinstance(queue, tuple):
            self._exchange, self._queue, self._binding = list(queue) + ([None] * (3 - len(queue)))
        else:
            self._exchange = exchange
            self._queue = queue
            self._binding = binding

    @property
    def exchange(self):
        return self._exchange

    @property
    def queue(self):
        return self._queue

    @property
    def binding(self):
        return self._binding or self._queue

    def __str__(self):
        return "NP (%s,%s,B: %s)" % (self.exchange, self.queue, self.binding)


<<<<<<< HEAD
class LocalBroker(object):

    def __init__(self):
        self._exchanges = {}
        self._queues = {}
        self._binds = []        # list of tuples: exchange, queue, routing_key, who to call

        self._lock = coros.RLock()

    def incoming(self, exchange, routing_key, body, properties, immediate=False, mandatory=False):

        def binding_key_matches(bkey, rkey):
            return bkey == rkey   # @TODO expand obv

        # find all matching calls
        matching_binds = [x for x in self._binds if x[0] == exchange and binding_key_matches(x[2], routing_key)]

        # make calls
        for bind in matching_binds:
            try:
                method_frame = DotDict()
                header_frame = DotDict()
                bind[3](self, method_frame, header_frame, body)
            except Exception:
                log.exception("Error in local message routing, continuing")

        return True

    def declare_exchange(self, exchange, exchange_type='topic', durable=False, auto_delete=True):
        if exchange in self._exchanges:
            exrec = self._exchanges[exchange]

            assert exrec['type'] == exchange_type and exrec['durable'] == durable and exrec['auto_delete'] == auto_delete

        else:
            assert exchange_type == 'topic', "Topic only supported"

            self._exchanges[exchange] = {'exchange': exchange,
                                         'type': exchange_type,
                                         'durable': durable,
                                         'auto_delete': auto_delete}

        return True


=======
>>>>>>> 8121beab
class TopicTrie(object):
    """
    Support class for building a routing device to do amqp-like pattern matching.

    Used for events/pubsub in our system with the local transport. Efficiently stores all registered
    subscription topic trees in a trie structure, handling wildcards * and #.

    See:
        http://www.zeromq.org/whitepapers:message-matching      (doesn't handle # so scrapped)
        http://www.rabbitmq.com/blog/2010/09/14/very-fast-and-scalable-topic-routing-part-1/
        http://www.rabbitmq.com/blog/2011/03/28/very-fast-and-scalable-topic-routing-part-2/
    """

    class Node(object):
        """
        Internal node of a trie.

        Stores two data points: a token (literal string, '*', or '#', or None if used as root element),
                                and a set of "patterns" aka a ref to an object representing a bind.
        """
        def __init__(self, token, patterns=None):
            self.token = token
            self.patterns = patterns or []
            self.children = {}

        def get_or_create_child(self, token):
            """
            Returns a child node with the given token.

            If it doesn't already exist, it is created, otherwise the existing one is returned.
            """
            if token in self.children:
                return self.children[token]

            new_node = TopicTrie.Node(token)
            self.children[token] = new_node

            return new_node

        def get_all_matches(self, topics):
            """
            Given a list of topic tokens, returns all patterns stored in child nodes/self that match the topic tokens.

            This is a depth-first search pruned by token, with special handling for both wildcard types.
            """
            results = []

            if len(topics) == 0:
                # terminal point, return any pattern we have here
                return self.patterns

            cur_token = topics[0]
            rem_tokens = topics[1:]     # will always be a list, even if empty or 1-len
            #log.debug('get_all_matches(%s): cur_token %s, rem_tokens %s', self.token, cur_token, rem_tokens)

            # child node direct matching
            if cur_token in self.children:
                results.extend(self.children[cur_token].get_all_matches(rem_tokens))

            # now '*' wildcard
            if '*' in self.children:
                results.extend(self.children['*'].get_all_matches(rem_tokens))

            # '#' means any number of tokens - naive method of descent, we'll feed it nothing to start. Then chop the full
            # topics all the way down, put the results in a set to remove duplicates, and also any patterns on self.
            if '#' in self.children:
                # keep popping off and descend, make a set out of results
                all_wild_childs = set()
                for i in xrange(len(topics)):
                    res = self.children['#'].get_all_matches(topics[i:])
                    map(all_wild_childs.add, res)

                results.extend(all_wild_childs)
                results.extend(self.children['#'].patterns)     # any patterns defined in # are legal too

            return results

    def __init__(self):
        """
        Creates a dummy root node that all topic trees hang off of.
        """
        self.root = self.Node(None)

    def add_topic_tree(self, topic_tree, pattern):
        """
        Splits a string topic_tree into tokens (by .) and recursively adds them to the trie.

        Adds the pattern at the terminal node for later retrieval.
        """
        topics = topic_tree.split(".")

        curnode = self.root

        for topic in topics:
            curnode = curnode.get_or_create_child(topic)

        if not pattern in curnode.patterns:
            curnode.patterns.append(pattern)

    def remove_topic_tree(self, topic_tree, pattern):
        """
        Splits a string topic_tree into tokens (by .) and removes the pattern from the terminal node.

        @TODO should remove empty nodes
        """
        topics = topic_tree.split(".")

        curnode = self.root

        for topic in topics:
            curnode = curnode.get_or_create_child(topic)

        if pattern in curnode.patterns:
            curnode.patterns.remove(pattern)

    def get_all_matches(self, topic_tree):
        """
        Returns a list of all matches for a given topic tree string.

        Creates a set out of the matching patterns, so multiple binds matching on the same pattern only
        return once.
        """
        topics = topic_tree.split(".")
        return set(self.root.get_all_matches(topics))

<<<<<<< HEAD
from gevent_zeromq import zmq
from pyon.util.async import spawn
from pyon.util.pool import IDPool
from uuid import uuid4
from collections import defaultdict
import msgpack


class ZeroMQRouter(object):
=======
class LocalRouter(object):
>>>>>>> 8121beab
    """
    A RabbitMQ-like routing device implemented with gevent mechanisms for an in-memory broker.

    Using LocalTransport, can handle topic-exchange-like communication in ION within the context
    of a single container.
    """

    class ConsumerClosedMessage(object):
        """
        Dummy object used to exit queue get looping greenlets.
        """
        pass

    def __init__(self, sysname):
        self._sysname = sysname
        self.ready = Event()

        # exchange/queues/bindings
        self._exchanges = {}                            # names -> { subscriber, topictrie(queue name) }
        self._queues = {}                               # names -> gevent queue
        self._bindings_by_queue = defaultdict(list)     # queue name -> [(ex, binding)]
        self._lock_declarables = coros.RLock()          # exchanges, queues, bindings, routing method

        # consumers
        self._consumers = defaultdict(list)             # queue name -> [ctag, channel._on_deliver]
        self._consumers_by_ctag = {}                    # ctag -> queue_name ??
        self._ctag_pool = IDPool()                      # pool of consumer tags
        self._lock_consumers = coros.RLock()            # lock for interacting with any consumer related attrs

        # deliveries
        self._unacked = {}                              # dtag -> (ctag, msg)
        self._lock_unacked = coros.RLock()              # lock for interacting with unacked field

        self._gl_msgs = None
        self._gl_pool = Pool()
        self.gl_ioloop = None

        self.errors = []

    @property
    def _connect_addr(self):
        return "inproc://%s" % self._sysname

    def start(self):
        """
        Starts all internal greenlets of this router device.
        """
        self._queue_incoming = Queue()
        self._gl_msgs = self._gl_pool.spawn(self._run_gl_msgs)
        self._gl_msgs.link_exception(self._child_failed)

        self.gl_ioloop = spawn(self._run_ioloop)

    def stop(self):
        self._gl_msgs.kill()    # @TODO: better
        self._gl_pool.join(timeout=5, raise_error=True)

    def _run_gl_msgs(self):
        self.ready.set()
        while True:
            ex, rkey, body, props = self._queue_incoming.get()
            try:
                with self._lock_declarables:
                    self._route(ex, rkey, body, props)
            except Exception as e:
                self.errors.append(e)
                log.exception("Routing message")

    def _route(self, exchange, routing_key, body, props):
        """
        Delivers incoming messages into queues based on known routes.

        This entire method runs in a lock (likely pretty slow).
        """
        assert exchange in self._exchanges, "Unknown exchange %s" % exchange

        queues = self._exchanges[exchange].get_all_matches(routing_key)
        log.debug("route: ex %s, rkey %s,  matched %s routes", exchange, routing_key, len(queues))

        # deliver to each queue
        for q in queues:
            assert q in self._queues
            log.debug("deliver -> %s", q)
            self._queues[q].put((exchange, routing_key, body, props))

    def _child_failed(self, gproc):
        """
        Handler method for when any child worker thread dies with error.

        Aborts the "ioloop" greenlet.
        """
        log.error("Child (%s) failed with an exception: %s", gproc, gproc.exception)

        if self.gl_ioloop:
            self.gl_ioloop.kill(exception=gproc.exception, block=False)

    def _run_ioloop(self):
        """
        An "IOLoop"-like greenlet - sits and waits until the pool is finished.

        Fits with the AMQP node.
        """
        self._gl_pool.join()

    def publish(self, exchange, routing_key, body, properties, immediate=False, mandatory=False):
        self._queue_incoming.put((exchange, routing_key, body, properties))
        sleep(0.0001)      # really wish switch would work instead of a sleep, seems wrong

    def declare_exchange(self, exchange, **kwargs):
        with self._lock_declarables:
            if not exchange in self._exchanges:
                self._exchanges[exchange] = TopicTrie()

    def delete_exchange(self, exchange, **kwargs):
        with self._lock_declarables:
            if exchange in self._exchanges:
                del self._exchanges[exchange]

    def declare_queue(self, queue, **kwargs):

        with self._lock_declarables:
            # come up with new queue name if none specified
            if queue is None or queue == '':
                while True:
                    proposed = "q-%s" % str(uuid4())[0:10]
                    if proposed not in self._queues:
                        queue = proposed
                        break

            if not queue in self._queues:
                self._queues[queue] = Queue()

            return queue

    def delete_queue(self, queue, **kwargs):
        with self._lock_declarables:
            if queue in self._queues:
                del self._queues[queue]

                # kill bindings
                for ex, binding in self._bindings_by_queue[queue]:
                    if ex in self._exchanges:
                        self._exchanges[ex].remove_topic_tree(binding, queue)

    def bind(self, exchange, queue, binding):
        log.info("Bind: ex %s, q %s, b %s", exchange, queue, binding)
        with self._lock_declarables:
            assert exchange in self._exchanges, "Missing exchange %s in list of exchanges" % str(exchange)
            assert queue in self._queues

            tt = self._exchanges[exchange]

            tt.add_topic_tree(binding, queue)
            self._bindings_by_queue[queue].append((exchange, binding))

    def unbind(self, exchange, queue, binding):
        with self._lock_declarables:
            assert exchange in self._exchanges
            assert queue in self._queues

            self._exchanges[exchange].remove_topic_tree(binding, queue)
            for i, val in enumerate(self._bindings_by_queue[queue]):
                ex, b = val
                if ex == exchange and b == binding:
                    self._bindings_by_queue[queue].pop(i)
                    break

    def start_consume(self, callback, queue, no_ack=False, exclusive=False):
        assert queue in self._queues

        with self._lock_consumers:
            new_ctag = self._generate_ctag()
            assert new_ctag not in self._consumers_by_ctag

            with self._lock_declarables:
                gl = self._gl_pool.spawn(self._run_consumer, new_ctag, queue, self._queues[queue], callback)
                gl.link_exception(self._child_failed)
            self._consumers[queue].append((new_ctag, callback, no_ack, exclusive, gl))
            self._consumers_by_ctag[new_ctag] = queue

            return new_ctag

    def stop_consume(self, consumer_tag):
        assert consumer_tag in self._consumers_by_ctag

        with self._lock_consumers:
            queue = self._consumers_by_ctag[consumer_tag]
            self._consumers_by_ctag.pop(consumer_tag)

            for i, consumer in enumerate(self._consumers[queue]):
                if consumer[0] == consumer_tag:

                    # notify consumer greenlet that we want to stop
                    if queue in self._queues:
                        self._queues[queue].put(self.ConsumerClosedMessage())
                    consumer[4].join(timeout=5)
                    consumer[4].kill()

                    # @TODO reject any unacked messages

                    self._consumers[queue].pop(i)
                    break

            self._return_ctag(consumer_tag)

    def _run_consumer(self, ctag, queue_name, gqueue, callback):
        cnt = 0
        while True:
            m = gqueue.get()
            if isinstance(m, self.ConsumerClosedMessage):
                break
            exchange, routing_key, body, props = m

            # create method frame
            method_frame = DotDict()
            method_frame['consumer_tag'] = ctag
            method_frame['redelivered'] = False     # @TODO
            method_frame['exchange'] = exchange
            method_frame['routing_key'] = routing_key

            # create header frame
            header_frame = DotDict()
            header_frame['headers'] = props.copy()

            # make delivery tag for ack/reject later
            dtag = self._generate_dtag(ctag, cnt)
            cnt += 1

            with self._lock_unacked:
                self._unacked[dtag] = (ctag, queue_name, m)

            method_frame['delivery_tag'] = dtag

            # deliver to callback
            try:
                callback(self, method_frame, header_frame, body)
            except Exception:
                log.exception("delivering to consumer, ignore!")

    def _generate_ctag(self):
        return "zctag-%s" % self._ctag_pool.get_id()

    def _return_ctag(self, ctag):
        self._ctag_pool.release_id(int(ctag.split("-")[-1]))

    def _generate_dtag(self, ctag, cnt):
        """
        Generates a unique delivery tag for each consumer.

        Greenlet-safe, no need to lock.
        """
        return "%s-%s" % (ctag, cnt)

    def ack(self, delivery_tag):
        assert delivery_tag in self._unacked

        with self._lock_unacked:
            del self._unacked[delivery_tag]

    def reject(self, delivery_tag, requeue=False):
        assert delivery_tag in self._unacked

        with self._lock_unacked:
            _, queue, m = self._unacked.pop(delivery_tag)
            if requeue:
                log.warn("REQUEUE: EXPERIMENTAL %s", delivery_tag)
                self._queues[queue].put(m)

    def transport_close(self, transport):
        log.warn("LocalRouter.transport_close: %s TODO", transport)
        # @TODO reject all messages in unacked spot

        # turn off any consumers from this transport

    def get_stats(self, queue):
        """
        Returns a 2-tuple of (# msgs, # consumers) on a given queue.
        """
        assert queue in self._queues

        consumers = 0
        if queue in self._consumers:
            consumers = len(self._consumers[queue])

        # the queue qsize gives you number of undelivered messages, which i think is what AMQP does too
        return (self._queues[queue].qsize(), consumers)

    def purge(self, queue):
        """
        Deletes all contents of a queue.

        @TODO could end up in a race with an infinite producer
        """
        assert queue in self._queues

        with Timeout(5):
            while not self._queues[queue].empty():
                self._queues[queue].get_nowait()

<<<<<<< HEAD

class ZeroMQTransport(BaseTransport):
    def __init__(self, broker, context, ch_number):
=======
class LocalTransport(BaseTransport):
    def __init__(self, broker, ch_number):
>>>>>>> 8121beab
        self._broker = broker
        self._ch_number = ch_number

        self._active = True

        self._close_callbacks = []

    def declare_exchange_impl(self, exchange, **kwargs):
        self._broker.declare_exchange(exchange, **kwargs)

    def delete_exchange_impl(self, exchange, **kwargs):
        self._broker.delete_exchange(exchange, **kwargs)

    def declare_queue_impl(self, queue, **kwargs):
        return self._broker.declare_queue(queue, **kwargs)

    def delete_queue_impl(self, queue, **kwargs):
        self._broker.delete_queue(queue, **kwargs)

    def bind_impl(self, exchange, queue, binding):
        self._broker.bind(exchange, queue, binding)

    def unbind_impl(self, exchange, queue, binding):
        self._broker.unbind(exchange, queue, binding)

    def publish_impl(self, exchange, routing_key, body, properties, immediate=False, mandatory=False):
        self._broker.publish(exchange, routing_key, body, properties, immediate=immediate, mandatory=mandatory)

    def start_consume_impl(self, callback, queue, no_ack=False, exclusive=False):
        return self._broker.start_consume(callback, queue, no_ack=no_ack, exclusive=exclusive)

    def stop_consume_impl(self, consumer_tag):
        self._broker.stop_consume(consumer_tag)

    def ack_impl(self, delivery_tag):
        self._broker.ack(delivery_tag)

    def reject_impl(self, delivery_tag, requeue=False):
        self._broker.reject(delivery_tag, requeue=requeue)

    def close(self):
        self._broker.transport_close(self)
        self._active = False

        for cb in self._close_callbacks:
            cb(self, 200, "Closed ok")         # @TODO should come elsewhere

    def add_on_close_callback(self, cb):
        self._close_callbacks.append(cb)

    @property
    def active(self):
        return self._active

    @property
    def channel_number(self):
        return self._ch_number

    def qos_impl(self, prefetch_size=0, prefetch_count=0, global_=False):
        log.info("TODO: QOS")

    def get_stats_impl(self, queue):
        return self._broker.get_stats(queue)

    def purge_impl(self, queue):
        return self._broker.purge(queue)
<|MERGE_RESOLUTION|>--- conflicted
+++ resolved
@@ -113,21 +113,21 @@
 
     def __init__(self, left, right, *methods):
         self._transports = [left]
-        self._methods = {'declare_exchange_impl': left.declare_exchange_impl,
-                         'delete_exchange_impl' : left.delete_exchange_impl,
-                         'declare_queue_impl'   : left.declare_queue_impl,
-                         'delete_queue_impl'    : left.delete_queue_impl,
-                         'bind_impl'            : left.bind_impl,
-                         'unbind_impl'          : left.unbind_impl,
-                         'ack_impl'             : left.ack_impl,
-                         'reject_impl'          : left.reject_impl,
-                         'start_consume_impl'   : left.start_consume_impl,
-                         'stop_consume_impl'    : left.stop_consume_impl,
-                         'setup_listener'       : left.setup_listener,
-                         'get_stats_impl'       : left.get_stats_impl,
-                         'purge_impl'           : left.purge_impl,
-                         'qos_impl'             : left.qos_impl,
-                         'publish_impl'         : left.publish_impl, }
+        self._methods = { 'declare_exchange_impl': left.declare_exchange_impl,
+                          'delete_exchange_impl' : left.delete_exchange_impl,
+                          'declare_queue_impl'   : left.declare_queue_impl,
+                          'delete_queue_impl'    : left.delete_queue_impl,
+                          'bind_impl'            : left.bind_impl,
+                          'unbind_impl'          : left.unbind_impl,
+                          'ack_impl'             : left.ack_impl,
+                          'reject_impl'          : left.reject_impl,
+                          'start_consume_impl'   : left.start_consume_impl,
+                          'stop_consume_impl'    : left.stop_consume_impl,
+                          'setup_listener'       : left.setup_listener,
+                          'get_stats_impl'       : left.get_stats_impl,
+                          'purge_impl'           : left.purge_impl,
+                          'qos_impl'             : left.qos_impl,
+                          'publish_impl'         : left.publish_impl, }
 
         if right is not None:
             self.overlay(right, *methods)
@@ -297,8 +297,7 @@
 
         def cb(*args, **kwargs):
             ret = list(args)
-            if len(kwargs):
-                ret.append(kwargs)
+            if len(kwargs): ret.append(kwargs)
             ar.set(ret)
 
         eb = lambda ch, *args: ar.set(TransportError("_sync_call could not complete due to an error (%s)" % args))
@@ -496,9 +495,9 @@
         elif isinstance(queue, tuple):
             self._exchange, self._queue, self._binding = list(queue) + ([None] * (3 - len(queue)))
         else:
-            self._exchange = exchange
-            self._queue = queue
-            self._binding = binding
+            self._exchange  = exchange
+            self._queue     = queue
+            self._binding   = binding
 
     @property
     def exchange(self):
@@ -516,54 +515,6 @@
         return "NP (%s,%s,B: %s)" % (self.exchange, self.queue, self.binding)
 
 
-<<<<<<< HEAD
-class LocalBroker(object):
-
-    def __init__(self):
-        self._exchanges = {}
-        self._queues = {}
-        self._binds = []        # list of tuples: exchange, queue, routing_key, who to call
-
-        self._lock = coros.RLock()
-
-    def incoming(self, exchange, routing_key, body, properties, immediate=False, mandatory=False):
-
-        def binding_key_matches(bkey, rkey):
-            return bkey == rkey   # @TODO expand obv
-
-        # find all matching calls
-        matching_binds = [x for x in self._binds if x[0] == exchange and binding_key_matches(x[2], routing_key)]
-
-        # make calls
-        for bind in matching_binds:
-            try:
-                method_frame = DotDict()
-                header_frame = DotDict()
-                bind[3](self, method_frame, header_frame, body)
-            except Exception:
-                log.exception("Error in local message routing, continuing")
-
-        return True
-
-    def declare_exchange(self, exchange, exchange_type='topic', durable=False, auto_delete=True):
-        if exchange in self._exchanges:
-            exrec = self._exchanges[exchange]
-
-            assert exrec['type'] == exchange_type and exrec['durable'] == durable and exrec['auto_delete'] == auto_delete
-
-        else:
-            assert exchange_type == 'topic', "Topic only supported"
-
-            self._exchanges[exchange] = {'exchange': exchange,
-                                         'type': exchange_type,
-                                         'durable': durable,
-                                         'auto_delete': auto_delete}
-
-        return True
-
-
-=======
->>>>>>> 8121beab
 class TopicTrie(object):
     """
     Support class for building a routing device to do amqp-like pattern matching.
@@ -689,19 +640,7 @@
         topics = topic_tree.split(".")
         return set(self.root.get_all_matches(topics))
 
-<<<<<<< HEAD
-from gevent_zeromq import zmq
-from pyon.util.async import spawn
-from pyon.util.pool import IDPool
-from uuid import uuid4
-from collections import defaultdict
-import msgpack
-
-
-class ZeroMQRouter(object):
-=======
 class LocalRouter(object):
->>>>>>> 8121beab
     """
     A RabbitMQ-like routing device implemented with gevent mechanisms for an in-memory broker.
 
@@ -1001,14 +940,8 @@
             while not self._queues[queue].empty():
                 self._queues[queue].get_nowait()
 
-<<<<<<< HEAD
-
-class ZeroMQTransport(BaseTransport):
-    def __init__(self, broker, context, ch_number):
-=======
 class LocalTransport(BaseTransport):
     def __init__(self, broker, ch_number):
->>>>>>> 8121beab
         self._broker = broker
         self._ch_number = ch_number
 
