--- conflicted
+++ resolved
@@ -154,7 +154,7 @@
         if auto_reply:
             self.send_ack(self.inviter_role, 'I am joining')
 
-    def invite(self, to_role, to_role_addr, merge_with_first_send = True):
+    def invite(self, to_role, to_role_addr, merge_with_first_send = False):
         self._invitation_table.setdefault(to_role, (to_role_addr, False))
         self._recv_queues.setdefault(to_role, gqueue.Queue())
         if not merge_with_first_send:
@@ -420,7 +420,6 @@
                    break
        self._recv_greenlet = spawn(listen)
 
-<<<<<<< HEAD
     def start_conversation(self, protocol, role):
         c = Conversation(protocol)
         endpoint = ConversationEndpoint(self.node)
@@ -429,11 +428,6 @@
         return endpoint
 
     def terminate(self):
-=======
-    def stop_listening(self):
-        [conv_endpoint.close() for conv_endpoint  in self._conversations.values()]
-
->>>>>>> 786fe598
         if self._chan:
             # related to above, the close here would inject the ChannelShutdownMessage if we are NOT reusing.
             # we may end up having a duplicate, but I think logically it would never be a problem.
@@ -456,12 +450,18 @@
        #    c.send_ack(c.inviter_role, 'I am joining')
        #return c
 
-    def accept_invitation(self, c, msg, header, auto_reply = False):
+    def accept_invitation(self, invitation, merge_with_first_send = False):
+       (c, msg, header) =  invitation
        endpoint = ConversationEndpoint(self.node)
-       endpoint.accept(msg, header, c, self.base_name, auto_reply)
+       endpoint.accept(msg, header, c, self.base_name, merge_with_first_send)
        role = header['receiver-role']
        self._conversations[c.id] = endpoint
        return endpoint
+
+    def accept_next_invitation(self, merge_with_first_send = False):
+        invitation = self.get_invitation()
+        return self.accept_invitation(invitation, merge_with_first_send = False)
+
 
     def _recv_invitation(self, msg, header):
        control_msg_type = get_control_msg_type(header)
@@ -480,20 +480,6 @@
 class GuestPrincipal(Principal):
     pass
 
-<<<<<<< HEAD
-=======
-class InitiatorPrincipal(Principal):
-    def start_conversation(self, protocol, role):
-       c = Conversation(protocol)
-       endpoint = ConversationEndpoint(self.node)
-       endpoint.join(role, self.base_name, is_originator = True, conversation = c) # join will generate new private channel based on the name
-       self._conversations[c.id] = endpoint
-       return endpoint
-    def stop_conversation(self):
-        Principal.stop_listening(self)
-
-
->>>>>>> 786fe598
 #######################################################################################################################
 # OOI specific (Container Specific) conversations
 #######################################################################################################################
@@ -624,4 +610,17 @@
     def __init__(self, protocol = None, server_role = None, client_role = None):
         self.protocol = protocol or 'rpc'
         self.server_role = server_role or 'server'
-        self.client_role = client_role or 'client'+        self.client_role = client_role or 'client'
+
+
+class PrincipalName(object):
+    def __init__(self, namespace, name):
+        self.name = NameTrio(namespace, name)
+
+    @property
+    def name(self):
+        return self._name
+
+    @protocol.setter
+    def name(self, value):
+        self._name = value