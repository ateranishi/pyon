#!/usr/bin/env python

"""Provides the communication layer above channels."""

from pyon.core import bootstrap, exception
from pyon.core.bootstrap import CFG, IonObject
from pyon.core.exception import ExceptionFactory, IonException, BadRequest, ServerError
from pyon.core.object import IonObjectBase
from pyon.net import conversation
from pyon.net.channel import ChannelError, ChannelClosedError, BaseChannel, PublisherChannel, ListenChannel, SubscriberChannel, ServerChannel, BidirClientChannel, ChannelShutdownMessage
from pyon.core.interceptor.interceptor import Invocation, process_interceptors
from pyon.util.async import spawn, switch
from pyon.util.containers import get_ion_ts
from pyon.util.log import log
from pyon.net.transport import NameTrio, BaseTransport

from gevent import event, coros
from gevent.timeout import Timeout
from zope import interface
import uuid
import time
import inspect
import traceback
import sys
from Queue import Empty
from pyon.util.sflow import SFlowManager
from types import MethodType

class EndpointError(StandardError):
    pass

class EndpointUnit(object):
    """
    A unit of conversation or one-way messaging.

    An EndpointUnit is produced by Endpoints and exist solely for the duration of one
    conversation. It can be thought of as a telephone call.

    In the case of request-response, an EndpointUnit is created on each side of the
    conversation, and exists for the life of that request and response. It is then
    torn down.

    You typically do not need to deal with these objects - they are created for you
    by an BaseEndpoint-derived class and encapsulate the "business-logic" of the communication,
    on top of the Channel layer which is the "transport" aka AMQP or otherwise.
    """

    channel = None
    _endpoint = None
    _interceptors = None

    def __init__(self, endpoint=None, interceptors=None):
        self._endpoint = endpoint
        self.interceptors = interceptors

    @property
    def interceptors(self):
        if self._interceptors is not None:
            return self._interceptors

        assert self._endpoint, "No endpoint attached"
        return self._endpoint.interceptors

    @interceptors.setter
    def interceptors(self, value):
        self._interceptors = value

    def attach_channel(self, channel):
    #        log.debug("attach_channel %s", str(channel))
        self.channel = channel

    def _build_invocation(self, **kwargs):
        """
        Builds an Invocation instance to be used by the interceptor stack.
        This method exists so we can override it in derived classes (ex with a process).
        """
        inv = Invocation(**kwargs)
        return inv

    def _message_received(self, msg, headers):
        """
        Entry point for received messages in below channel layer.

        This method should not be overridden unless you are familiar with how the interceptor stack and
        friends work!
        """
        return self.message_received(msg, headers)

    def intercept_in(self, msg, headers):
        """
        Builds an invocation and runs interceptors on it, direction: in.

        This is called manually by the endpoint layer at receiving points (client recv, get_one/listen etc).

        @returns    A 2-tuple of message, headers after going through the interceptors.
        """
        inv = self._build_invocation(path=Invocation.PATH_IN,
                                     message=msg,
                                     headers=headers)
        inv_prime = self._intercept_msg_in(inv)
        new_msg = inv_prime.message
        new_headers = inv_prime.headers

        return new_msg, new_headers

    def _intercept_msg_in(self, inv):
        """
        Performs interceptions of incoming messages.
        Override this to change what interceptor stack to go through and ordering.

        @param inv      An Invocation instance.
        @returns        A processed Invocation instance.
        """
        inv_prime = process_interceptors(self.interceptors["message_incoming"] if "message_incoming" in self.interceptors else [], inv)
        return inv_prime

    def message_received(self, msg, headers):
        """
        """
        #log.debug("In EndpointUnit.message_received")
        pass

    def send(self, msg, headers=None, **kwargs):
        """
        Public send method.
        Calls _build_msg (_build_header and _build_payload), then _send which puts it through the Interceptor stack(s).

        @param  msg         The message to send. Will be passed into _build_payload. You may modify the contents there.
        @param  headers     Optional headers to send. Will override anything produced by _build_header.
        @param  kwargs      Passed through to _send.
        """
        _msg, _header = self._build_msg(msg)
        if headers: _header.update(headers)
        return self._send(_msg, _header, **kwargs)

    def _send(self, msg, headers=None, **kwargs):
        """
        Handles the send interaction with the Channel.

        Override this method to get custom behavior of how you want your endpoint unit to operate.
        Kwargs passed into send will be forwarded here. They are not used in this base method.

        @returns    A 2-tuple of the message body sent and the message headers sent. These are
                    post-interceptor. Derivations will likely override the return value.
        """
        #log.debug("In EndpointUnit._send: %s", headers)
        # interceptor point
        inv = self._build_invocation(path=Invocation.PATH_OUT,
                                     message=msg,
                                     headers=headers)
        inv_prime = self._intercept_msg_out(inv)
        new_msg = inv_prime.message
        new_headers = inv_prime.headers

        self.channel.send(new_msg, new_headers)

        return new_msg, new_headers

    def _intercept_msg_out(self, inv):
        """
        Performs interceptions of outgoing messages.
        Override this to change what interceptor stack to go through and ordering.

        @param  inv     An Invocation instance.
        @returns        A processed Invocation instance.
        """
        inv_prime = process_interceptors(self.interceptors["message_outgoing"] if "message_outgoing" in self.interceptors else [], inv)
        return inv_prime

    def close(self):
    #        log.debug('close endpoint')

        if self.channel is not None:
            ev = self.channel.close()
            if not ev.wait(timeout=3):
                log.warn("Channel (%s) close did not respond in time, giving up", self.channel.get_channel_id())

    def _build_header(self, raw_msg):
        """
        Assembles the headers of a message from the raw message's content.
        """
        #        log.debug("EndpointUnit _build_header")
        return {'ts':get_ion_ts()}

    def _build_payload(self, raw_msg):
        """
        Assembles the payload of a message from the raw message's content.

        @TODO will this be used? seems unlikely right now.
        """
        #        log.debug("EndpointUnit _build_payload")
        return raw_msg

    def _build_msg(self, raw_msg):
        """
        Builds a message (headers/payload) from the raw message's content.
        You typically do not need to override this method, but override the _build_header
        and _build_payload methods.

        @returns A 2-tuple of payload, headers
        """
        #        log.debug("EndpointUnit _build_msg")
        header = self._build_header(raw_msg)
        payload = self._build_payload(raw_msg)

        return payload, header

class BaseEndpoint(object):
    """
    An Endpoint is an object capable of communication with one or more other Endpoints.

    You should not use this BaseEndpoint base class directly, but one of the derived types such as
    RPCServer, Publisher, Subscriber, etc.

    An BaseEndpoint creates EndpointUnits, which are instances of communication/conversation,
    like a Factory.
    """
    endpoint_unit_type = EndpointUnit
    channel_type = BidirClientChannel
    node = None     # connection to the broker, basically

    # Endpoints
    # TODO: Make weakref or replace entirely
    endpoint_by_name = {}
    _interceptors = None

    def __init__(self, node=None, transport=None):

        self.node = node
        self._transport = transport

    #        # @TODO: MOVE THIS
    #        if name in self.endpoint_by_name:
    #            self.endpoint_by_name[name].append(self)
    #        else:
    #            self.endpoint_by_name[name] = [self]

    @classmethod
    def _get_container_instance(cls):
        """
        Helper method to return the singleton Container.instance.
        This method helps single responsibility of _ensure_node and makes testing much easier.

        We have to late import Container because Container depends on ProcessRPCServer in this file.

        This is a classmethod so we can use it from other places.
        """
        from pyon.container.cc import Container
        return Container.instance

    def _ensure_node(self):
        """
        Makes sure a node exists in this endpoint, and if it can, pulls from the Container singleton.
        This method is automatically called before accessing the node in both create_endpoint and in
        ListeningBaseEndpoint.listen.
        """
        #log.debug("BaseEndpoint._ensure_node (current: %s)", self.node is not None)

        if not self.node:
            container_instance = self._get_container_instance()
            if container_instance:
                #log.debug("Pulling node from Container.instance")
                self.node = container_instance.node
            else:
                raise EndpointError("Cannot pull node from Container.instance and no node specified")

    @property
    def interceptors(self):
        if self._interceptors is not None:
            return self._interceptors

        assert self.node, "No node attached"
        return self.node.interceptors

    @interceptors.setter
    def interceptors(self, value):
        self._interceptors = value

    def create_endpoint(self, to_name=None, existing_channel=None, **kwargs):
        """
        @param  to_name     Either a string or a 2-tuple of (exchange, name)
        """
        if existing_channel:
            ch = existing_channel
        else:
            self._ensure_node()
            ch = self._create_channel()

        e = self.endpoint_unit_type(endpoint=self, **kwargs)
        e.attach_channel(ch)

        return e

    def _create_channel(self, transport=None):
        """
        Creates a channel, used by create_endpoint.

        Can pass additional kwargs in to be passed through to the channel provider.
        """
        return self.node.channel(self.channel_type, transport=transport)

    def close(self):
        """
        To be defined by derived classes. Cleanup any resources here, such as channels being open.
        """
        pass

class SendingBaseEndpoint(BaseEndpoint):
    def __init__(self, node=None, to_name=None, name=None, transport=None):
        BaseEndpoint.__init__(self, node=node, transport=transport)

        if name:
            log.warn("SendingBaseEndpoint: name param is deprecated, please use to_name instead")
        self._send_name = to_name or name

        # ensure NameTrio
        if not isinstance(self._send_name, NameTrio):
            self._send_name = NameTrio(bootstrap.get_sys_name(), self._send_name)   # if send_name is a tuple it takes precedence

    def create_endpoint(self, to_name=None, existing_channel=None, **kwargs):
        e = BaseEndpoint.create_endpoint(self, to_name=to_name, existing_channel=existing_channel, **kwargs)

        name = to_name or self._send_name
        assert name

        # ensure NameTrio
        if not isinstance(name, NameTrio):
            name = NameTrio(bootstrap.get_sys_name(), name)     # if name is a tuple it takes precedence

        e.channel.connect(name)
        return e

    def _create_channel(self, transport=None):
        """
        Overrides the BaseEndpoint create channel to supply a transport if our send_name is one.
        """
        if transport is None:
            if isinstance(self._send_name, BaseTransport):
                transport = self._send_name
            elif self._transport is not None:
                transport = self._transport

        return BaseEndpoint._create_channel(self, transport=transport)



class ListeningBaseEndpoint(BaseEndpoint):
    """
    Establishes channel type for a host of derived, listen/react endpoint factories.
    """
    channel_type = ListenChannel

    class MessageObject(object):
        """
        Received message wrapper.

        Contains a body, headers, and a delivery_tag. Internally used by listen, the
        standard method used by ListeningBaseEndpoint, but will be returned to you
        if you use get_one_msg or get_n_msgs. If using the latter, you are responsible
        for calling ack or reject.

        make_body calls the endpoint's interceptor incoming stack - this may potentially
        raise an IonException in normal program flow. If this happens, the body/headers
        attributes will remain None and the error attribute will be set. Calling route()
        will be a no-op, but ack/reject work.
        """
        def __init__(self, msgtuple, ch, e):
            self.channel = ch
            self.endpoint = e

            self.raw_body, self.raw_headers, self.delivery_tag = msgtuple
            self.body = None
            self.headers = None
            self.error = None

        def make_body(self):
            """
            Runs received raw message through the endpoint's interceptors.
            """
            try:
                self.body, self.headers = self.endpoint.intercept_in(self.raw_body, self.raw_headers)
            except IonException as ex:
                log.info("MessageObject.make_body raised an error: \n%s", traceback.format_exc(ex))
                self.error = ex

        def ack(self):
            """
            Passthrough to underlying channel's ack.

            Must call this if using get_one_msg/get_n_msgs.
            """
            self.channel.ack(self.delivery_tag)

        def reject(self, requeue=False):
            """
            Passthrough to underlying channel's reject.

            Must call this if using get_one_msg/get_n_msgs.
            """
            self.channel.reject(self.delivery_tag, requeue=requeue)

        def route(self):
            """
            Call default endpoint's _message_received, where business logic takes place.

            For instance, a Subscriber would call the registered callback, or an RPCServer would
            call the Service's operation.

            You are likely not to use this if using get_one_msg/get_n_msgs.
            """
            if self.error is not None:
                log.info("Refusing to route a MessageObject with an error")
                return

            self.endpoint._message_received(self.body, self.headers)

    def __init__(self, node=None, name=None, from_name=None, binding=None, transport=None):
        BaseEndpoint.__init__(self, node=node, transport=transport)

        if name:
            log.warn("ListeningBaseEndpoint: name param is deprecated, please use from_name instead")
        self._recv_name = from_name or name

        # ensure NameTrio
        if not isinstance(self._recv_name, NameTrio):
            self._recv_name = NameTrio(bootstrap.get_sys_name(), self._recv_name, binding)   # if _recv_name is tuple it takes precedence

        self._ready_event = event.Event()
        self._binding = binding
        self._chan = None

    def _create_channel(self, **kwargs):
        """
        Overrides the BaseEndpoint create channel to supply a transport if our recv name is one.
        """
        if isinstance(self._recv_name, BaseTransport):
            kwargs.update({'transport':self._recv_name})
        elif self._transport is not None:
            kwargs.update({'transport':self._transport})

        return BaseEndpoint._create_channel(self, **kwargs)

    def get_ready_event(self):
        """
        Returns an async event you can .wait() on.
        Used to indicate when listen() is ready to start listening.
        """
        return self._ready_event

    def _setup_listener(self, name, binding=None):
        self._chan.setup_listener(name, binding=binding)


    def listen_old(self, binding=None):
        """
        Main driving method for ListeningBaseEndpoint.

        Meant to be spawned in a greenlet. This method creates/sets up a channel to listen,
        starts listening, and consumes messages in a loop until the Endpoint is closed.
        """
        log.debug("LEF.listen")
        #@TODO: change
        if CFG.endpoint.conversation_enabled:
            conv_rpc_server = conversation.RPCServer(self.node, self._recv_name)
            conv_rpc_server.listen()
        # notify any listeners of our readiness
        else:
            self.prepare_listener(binding=binding)

        self._ready_event.set()
        while True:
            log.debug("LEF: %s blocking, waiting for a message", self._recv_name)
            try:
                if CFG.endpoint.conversation_enabled:
                    e = self.create_endpoint()
                    conv_rpc_server.attach_endpoint_unit(e)
                    conv_rpc_server.process_msg = lambda m, h: e.message_received(m, h)
                    conv_rpc_server.get_one_msg()
                else:
                    # RPCResponseEndpointUnit
                    self.get_one_msg()
            except ChannelClosedError as ex:
                log.debug('Channel was closed during LEF.listen')
                break


    def listen(self, binding=None):
        """
        Main driving method for ListeningBaseEndpoint.

        Meant to be spawned in a greenlet. This method creates/sets up a channel to listen,
        starts listening, and consumes messages in a loop until the Endpoint is closed.
        """
        #log.debug("LEF.listen")

        self.prepare_listener(binding=binding)
        # notify any listeners of our readiness

        self._ready_event.set()
        while True:
            #log.debug("LEF: %s blocking, waiting for a message", self._recv_name)
            m = None
            try:
                m = self.get_one_msg()
                m.route()       # call default handler

            except ChannelClosedError as ex:
                break
            finally:
                # ChannelClosedError will go into here too, so make sure we have a message object to ack with
                if m is not None:
                    m.ack()

    def prepare_listener(self, binding=None):
        """
        Creates a channel, prepares it, and begins consuming on it.

        Used by listen.
        """

        #log.debug("LEF.prepare_listener: binding %s", binding)

        self.initialize(binding=binding)
        self.activate()

    def initialize(self, binding=None):
        """
        Creates a channel and prepares it for use.

        After this, the endpoint is inthe ready state.
        """
        binding = binding or self._binding or self._recv_name.binding

        self._ensure_node()
        kwargs = {}
        if isinstance(self._recv_name, BaseTransport):
            kwargs.update({'transport':self._recv_name})
        elif self._transport is not None:
            kwargs.update({'transport':self._transport})
        self._chan = self.node.channel(self.channel_type, **kwargs)

        # @TODO this does not feel right
        if isinstance(self._recv_name, BaseTransport):
            self._recv_name.setup_listener(binding, self._setup_listener)
            self._chan._recv_name = self._recv_name
        else:
            self._setup_listener(self._recv_name, binding=binding)

    def activate(self):
        """
        Begins consuming.

        You must have called initialize first.
        """
        assert self._chan
        self._chan.start_consume()

    def deactivate(self):
        """
        Stops consuming.

        You must have called initialize and activate first.
        """
        assert self._chan
        self._chan.stop_consume()       # channel will yell at you if this is invalid

    def _get_n_msgs(self, num=1, timeout=None):
        """
        Internal method to accept n messages, create MessageObject wrappers, return them.

        INBOUND INTERCEPTORS ARE PROCESSED HERE. If the Interceptor stack throws an IonException,
        the response will be sent immediatly and the MessageObject returned to you will not have
        body/headers set and will have error set. You should expect to check body/headers or error.
        """
        assert self._chan, "_get_n_msgs: needs the endpoint to have been initialized"

        mos = []
        newch = self._chan.accept(n=num, timeout=timeout)
        qsize = newch._recv_queue.qsize()
        if qsize==0:
            self._chan.exit_accept()
            return []

        for x in xrange(newch._recv_queue.qsize()):
            mo = self.MessageObject(newch.recv(), newch, self.create_endpoint(existing_channel=newch))
            mo.make_body()      # puts through EP interceptors
            mos.append(mo)
            log_message("MESSAGE RECV >>> RPC-request", mo.raw_body, mo.raw_headers, self._recv_name, mo.delivery_tag, is_send=False)

        return mos

    def get_one_msg(self, timeout=None):
        """
        Receives one message.

        Blocks until one message is received, or the optional timeout is reached.

        INBOUND INTERCEPTORS ARE PROCESSED HERE. If the Interceptor stack throws an IonException,
        the response will be sent immediatly and the MessageObject returned to you will not have
        body/headers set and will have error set. You should expect to check body/headers or error.

        @raises ChannelClosedError  If the channel has been closed.
        @raises Timeout             If no messages available when timeout is reached.
        @returns                    A MessageObject.
        """
        mos = self._get_n_msgs(num=1, timeout=timeout)
        return mos[0]

    def get_n_msgs(self, num, timeout=None):
        """
        Receives num messages.

        INBOUND INTERCEPTORS ARE PROCESSED HERE. If the Interceptor stack throws an IonException,
        the response will be sent immediatly and the MessageObject returned to you will not have
        body/headers set and will have error set. You should expect to check body/headers or error.

        Blocks until all messages received, or the optional timeout is reached.
        @raises ChannelClosedError  If the channel has been closed.
        @raises Timeout             If no messages available when timeout is reached.
        @returns                    A list of MessageObjects.
        """
        return self._get_n_msgs(num, timeout=timeout)

    def get_all_msgs(self, timeout=None):
        """
        Receives all available messages on the queue.

        WARNING: If the queue is not exclusive, there is a possibility this method behaves incorrectly.
        You should always pass a timeout to this method.

        Blocks until all messages received, or the optional timeout is reached.
        @raises ChannelClosedError  If the channel has been closed.
        @raises Timeout             If no messages available when timeout is reached.
        @returns                    A list of MessageObjects.
        """
        n, _ = self.get_stats()
        return self._get_n_msgs(n, timeout=timeout)

    def close(self):
        BaseEndpoint.close(self)
        ev = self._chan.close()

        if not ev.wait(timeout=3):
            log.warn("Listen channel (%s) close did not respond in time, giving up", self._chan.get_channel_id())

    def get_stats(self):
        """
        Returns a tuple of the form (# ready messages, # of consumers).

        This endpoint must have been initialized in order to have a valid queue
        to work on.

        Passes down to the channel layer to get this info.
        """
        if not self._chan:
            raise EndpointError("No channel attached")

        return self._chan.get_stats()

#
# PUB/SUB
#

class PublisherEndpointUnit(EndpointUnit):
    pass

class Publisher(SendingBaseEndpoint):
    """
    Simple publisher sends out broadcast messages.
    """

    endpoint_unit_type = PublisherEndpointUnit
    channel_type = PublisherChannel

    def __init__(self, **kwargs):
        self._pub_ep = None
        SendingBaseEndpoint.__init__(self, **kwargs)

    def publish(self, msg, to_name=None, headers=None):
        if to_name is not None:
            if not isinstance(to_name, NameTrio):
                to_name = NameTrio(bootstrap.get_sys_name(), to_name)   # ensure NT before

        if self._pub_ep is None or (to_name is not None and self._pub_ep.channel._send_name.exchange != to_name.exchange):
            self._pub_ep = self.create_endpoint(to_name or self._send_name)

        if to_name is not None:
            self._pub_ep.channel.connect(to_name)

        self._pub_ep.send(msg, headers)

    def close(self):
        """
        Closes the opened publishing channel, if we've opened it previously.
        """
        if self._pub_ep:
            self._pub_ep.close()



class SubscriberEndpointUnit(EndpointUnit):
    """
    @TODO: Should have routing mechanics, possibly shared with other listener endpoint types
    """
    def __init__(self, callback, **kwargs):
        EndpointUnit.__init__(self, **kwargs)
        self.set_callback(callback)

    def set_callback(self, callback):
        """
        Sets the callback to be used by this SubscriberEndpointUnit when a message is received.
        """
        self._callback = callback

    def message_received(self, msg, headers):
        EndpointUnit.message_received(self, msg, headers)
        assert self._callback, "No callback provided, cannot route subscribed message"

        self._make_routing_call(self._callback, msg, headers)

    def _make_routing_call(self, call, *op_args, **op_kwargs):
        """
        Calls into the routing object.

        May be overridden at a lower level.
        """
        return call(*op_args, **op_kwargs)


class Subscriber(ListeningBaseEndpoint):
    """
    Subscribes to messages.

    The Subscriber is flexible in that it lets you subscribe to a known queue, or an anonymous
    queue with a binding, but you must make sure to use the correct calls to set that up.

    Known queue:  name=(xp, thename), binding=None
    New queue:    name=None or (xp, None), binding=your binding
    """

    endpoint_unit_type = SubscriberEndpointUnit
    channel_type = SubscriberChannel

    def __init__(self, callback=None, **kwargs):
        """
        @param  callback should be a callable with two args: msg, headers
        """
        self._callback = callback
        ListeningBaseEndpoint.__init__(self, **kwargs)

    def create_endpoint(self, **kwargs):
        #log.debug("Subscriber.create_endpoint override")
        return ListeningBaseEndpoint.create_endpoint(self, callback=self._callback, **kwargs)


#
# BIDIRECTIONAL ENDPOINTS
#
class BidirectionalEndpointUnit(EndpointUnit):
    pass

class BidirectionalListeningEndpointUnit(EndpointUnit):
    pass

#
#  REQ / RESP (and RPC)
#

class RequestEndpointUnit(BidirectionalEndpointUnit):
    def _get_response(self, conv_id, timeout):
        """
        Gets a response message to the conv_id within the given timeout.

        @raises Timeout
        @return A 2-tuple of the received message body and received message headers.
        """
        with Timeout(seconds=timeout):

            # start consuming
            self.channel.start_consume()

            # consume in a loop: if we get a message not intended for us, we discard
            # it and consume again
            while True:
                rmsg, rheaders, rdtag = self.channel.recv()
                # log
                try:
                    nm, nh = self.intercept_in(rmsg, rheaders)
                finally:
                    self.channel.ack(rdtag)

                # is this the message we are looking for?
                if 'conv-id' in nh and nh['conv-id'] == conv_id:
                    return nm, nh   # breaks loop
                else:
                    log.warn("Discarding unknown message, likely from a previous timed out request (conv-id: %s, seq: %s, perf: %s)", nh.get('conv-id', "no conv id"), nh.get('conv-seq', 'no conv seq'), nh.get('performative', 'None'))

    def _send(self, msg, headers=None, **kwargs):

        # could have a specified timeout in kwargs
        if 'timeout' in kwargs and kwargs['timeout'] is not None:
            timeout = kwargs['timeout']
        else:
            timeout = CFG.get_safe('endpoint.receive.timeout', 10)

        #log.debug("RequestEndpointUnit.send (timeout: %s)", timeout)

        #ts = time.time()

        self.channel.setup_listener(NameTrio(self.channel._send_name.exchange)) # anon queue

        # call base send, and get back the headers it ended up building and sending
        # we extract the conv-id so we can tell the listener what is valid.
        _, sent_headers = BidirectionalEndpointUnit._send(self, msg, headers=headers)

        try:
            result_data, result_headers = self._get_response(sent_headers['conv-id'], timeout)
        except Timeout:
            raise exception.Timeout('Request timed out (%d sec) waiting for response from %s' % (timeout, str(self.channel._send_name)))
        finally:
            pass
        #            elapsed = time.time() - ts
        #            log.info("Client-side request (conv id: %s/%s, dest: %s): %.2f elapsed", headers.get('conv-id', 'NOCONVID'),
        #                                                                                     headers.get('conv-seq', 'NOSEQ'),
        #                                                                                     self.channel._send_name,
        #                                                                                     elapsed)

        #log.debug("Response data: %s, headers: %s", result_data, result_headers)
        return result_data, result_headers

    def _build_header(self, raw_msg):
        """
        Sets headers common to Request-Response patterns, non-ion-specific.
        """
        headers = BidirectionalEndpointUnit._build_header(self, raw_msg)
        headers['performative'] = 'request'
        if self.channel and hasattr(self.channel, '_send_name') and isinstance(self.channel._send_name, NameTrio):
            headers['receiver'] = "%s,%s" % (self.channel._send_name.exchange, self.channel._send_name.queue)   # @TODO correct?

        return headers

class RequestResponseClient(SendingBaseEndpoint):
    """
    Sends a request, waits for a response.
    """
    endpoint_unit_type = RequestEndpointUnit

    def request(self, msg, headers=None, timeout=None):
        #log.debug("RequestResponseClient.request: %s, headers: %s", msg, headers)
        e = self.create_endpoint(self._send_name)
        try:
            retval, headers = e.send(msg, headers=headers, timeout=timeout)
        finally:
            # always close, even if endpoint raised a logical exception
            e.close()
        return retval


    def request_old(self, msg, headers=None, timeout=None):
        log.debug("RequestResponseClient.request: %s, headers: %s", msg, headers)
        e = self.create_endpoint(self._send_name)
        if CFG.endpoint.conversation_enabled:
            conv_rpc_client = conversation.RPCClient(self.node, NameTrio('test'),
                                                     self._send_name, endpoint_unit = e)

            try:
                #retval, headers = e.send(msg, headers=headers, timeout=timeout)
                retval, headers = conv_rpc_client.request(msg, header=headers, timeout=timeout)

            finally:
                # always close, even if endpoint raised a logical exception
                conv_rpc_client.close()
                e.close()
        else:
            try:
                retval, headers = e.send(msg, headers=headers, timeout=timeout)
            finally:
                # always close, even if endpoint raised a logical exception
                e.close()
        return retval

class ResponseEndpointUnit(BidirectionalListeningEndpointUnit):
    """
    The listener side makes one of these.
    """
    def _build_header(self, raw_msg):
        """
        Sets headers common to Response side of Request-Response patterns, non-ion-specific.
        """
        headers = BidirectionalListeningEndpointUnit._build_header(self, raw_msg)
        headers['performative'] = 'inform-result'                       # overriden by response pattern, feels wrong

        if self.channel and hasattr(self.channel, '_send_name') and isinstance(self.channel._send_name, NameTrio):
            headers['receiver'] = "%s,%s" % (self.channel._send_name.exchange, self.channel._send_name.queue)       # @TODO: correct?
        headers['language']     = 'ion-r2'
        headers['encoding']     = 'msgpack'
        headers['format']       = raw_msg.__class__.__name__    # hmm
        headers['reply-by']     = 'todo'                        # clock sync is a problem

        return headers

class RequestResponseServer(ListeningBaseEndpoint):
    endpoint_unit_type = ResponseEndpointUnit
    channel_type = ServerChannel
    pass

class RPCRequestEndpointUnit(RequestEndpointUnit):

    exception_factory = ExceptionFactory()

    def _send(self, msg, headers=None, **kwargs):
        log_message("MESSAGE SEND >>> RPC-request", msg, headers, is_send=True)

        res, res_headers = RequestEndpointUnit._send(self, msg, headers=headers, **kwargs)

        # Check response header
        if res_headers["status_code"] != 200:
            stacks = None
            if isinstance(res, list):
                stacks = res
                # stack information is passed as a list of tuples (label, stack)
                # default label for new IonException is '__init__',
                # but change the label of the first remote exception to show RPC invocation.
                # other stacks would have already had labels updated.
                new_label = 'remote call to %s' % (res_headers['receiver'])
                top_stack = stacks[0][1]
                stacks[0] = (new_label, top_stack)
            log.info("RPCRequestEndpointUnit received an error (%d): %s", res_headers['status_code'], res_headers['error_message'])
            ex = self.exception_factory.create_exception(res_headers["status_code"], res_headers["error_message"], stacks=stacks)
            raise ex

        return res, res_headers

    conv_id_counter = 0
    _lock = coros.RLock()       # @TODO: is this safe?
    _conv_id_root = None

    def _build_conv_id(self):
        """
        Builds a unique conversation id based on the container name.
        """
        with RPCRequestEndpointUnit._lock:
            RPCRequestEndpointUnit.conv_id_counter += 1

            if not RPCRequestEndpointUnit._conv_id_root:
                # set default to use uuid-4, similar to what we'd get out of the container id anyway
                RPCRequestEndpointUnit._conv_id_root = str(uuid.uuid4())[0:6]

                # try to get the real one from the container, but do it safely
                try:
                    from pyon.container.cc import Container
                    if Container.instance and Container.instance.id:
                        RPCRequestEndpointUnit._conv_id_root = Container.instance.id
                except:
                    pass

        return "%s-%d" % (RPCRequestEndpointUnit._conv_id_root, RPCRequestEndpointUnit.conv_id_counter)

    def _build_header(self, raw_msg):
        """
        Build header override.

        This should set header values that are invariant or have nothing to do with the specific
        call being made (such as op).
        """
        headers = RequestEndpointUnit._build_header(self, raw_msg)
        headers['protocol'] = 'rpc'
        headers['conv-seq'] = 1     # @TODO will not work well with agree/status etc
        headers['conv-id']  = self._build_conv_id()
        headers['language'] = 'ion-r2'
        headers['encoding'] = 'msgpack'
        headers['format']   = raw_msg.__class__.__name__    # hmm
        headers['reply-by'] = 'todo'                        # clock sync is a problem

        return headers

class RPCClient(RequestResponseClient):
    """
    Base RPCClient class.

    RPC Clients are defined via generate_interfaces for each service, but also may be defined
    on the fly by instantiating one and passing a service Interface class (from the same files
    as the predefined clients) or an IonServiceDefinition, typically obtained from the pycc shell.
    This way, a developer debugging a live system has access to a service he/she may not know about
    at compile time.
    """
    endpoint_unit_type = RPCRequestEndpointUnit

    def __init__(self, iface=None, **kwargs):
        if isinstance(iface, interface.interface.InterfaceClass):
            self._define_interface(iface)
        #        elif isinstance(iface, IonServiceDefinition):
        #            self._define_svcdef(iface)

        RequestResponseClient.__init__(self, **kwargs)

    #    def _define_svcdef(self, svc_def):
    #        """
    #        Defines an RPCClient's attributes from an IonServiceDefinition.
    #        """
    #        for meth in svc_def.operations:
    #            name        = meth.op_name
    #            in_obj      = meth.def_in
    #            callargs    = meth.def_in.schema.keys()     # requires ordering to be correct via OrderedDict yaml patching of pyon/core/object.py
    #            doc         = meth.__doc__
    #
    #            self._set_svc_method(name, in_obj, meth.def_in.schema.keys(), doc)

    def _define_interface(self, iface):
        """
        from dorian's RPCClientEntityFromInterface: sets attrs on this client instance from an interface definition.
        """
        methods = iface.namesAndDescriptions()

        # @TODO: hack to get the name of the svc for object name building
        svc_name = iface.getName()[1:]

        for name, command in methods:
            in_obj_name = "%s_%s_in" % (svc_name, name)
            doc         = command.getDoc()

            self._set_svc_method(name, in_obj_name, command.getSignatureInfo()['positional'], doc)

    def _set_svc_method(self, name, in_obj, callargs, doc):
        """
        Common method to properly set a friendly-named remote call method on this RPCClient.

        Since it is not possible to dynamically generate a method signature at run-time (without exec/eval),
        the method has to do translations between *args and **kwargs. Therefore, it needs to know what the
        kwargs are meant to be, either via the interface's method signature, or the IonServiceDefinition's method
        schema.
        """
        def svcmethod(self, *args, **kwargs):
            assert len(args)==0, "You MUST used named keyword args when calling a dynamically generated remote method"      # we have no way of getting correct order
            headers = kwargs.pop('headers', None)           # pull headers off, cannot put this in the signature due to *args for ordering
            ionobj = IonObject(in_obj, **kwargs)
            return self.request(ionobj, op=name, headers=headers)

        newmethod           = svcmethod
        newmethod.__doc__   = doc
        setattr(self.__class__, name, newmethod)

    def request(self, msg, headers=None, op=None, timeout=None):
        """
        Request override for RPCClients.

        Puts the op into the headers and calls the base class version.
        """
        assert op
        assert headers is None or isinstance(headers, dict)
        headers = headers or {}
        headers['op'] = op
        return RequestResponseClient.request(self, msg, headers=headers, timeout=timeout)


class RPCResponseEndpointUnit(ResponseEndpointUnit):
    def __init__(self, routing_obj=None, **kwargs):
        ResponseEndpointUnit.__init__(self, **kwargs)
        self._routing_obj = routing_obj

    def intercept_in(self, msg, headers):
        """
        ERR This is wrong
        """

        try:
            new_msg, new_headers = ResponseEndpointUnit.intercept_in(self, msg, headers)
            return new_msg, new_headers
        except IonException as ex:
            (exc_type, exc_value, exc_traceback) = sys.exc_info()
            tb_list = traceback.extract_tb(sys.exc_info()[2])
            tb_list = traceback.format_list(tb_list)
            tb_output = ""
            for elt in tb_list:
                tb_output += elt
            log.debug("server exception being passed to client", exc_info=True)
            result = ex.get_stacks()
            response_headers = self._create_error_response(ex)

            response_headers['protocol']    = headers.get('protocol', '')
            response_headers['conv-id']     = headers.get('conv-id', '')
            response_headers['conv-seq']    = headers.get('conv-seq', 1) + 1

            self.send(result, response_headers)

            # reraise for someone else to catch
            raise

    def _message_received(self, msg, headers):
        """
        Internal _message_received override.

        We need to be able to detect IonExceptions raised in the Interceptor stacks as well as in the actual
        call to the op we're routing into. This override will handle the return value being sent to the caller.
        """
        result = None
        response_headers = {}

<<<<<<< HEAD
        #        ts = time.time()
=======
        ts = get_ion_ts()
        response_headers['msg-rcvd'] = ts

>>>>>>> d9b0f8dd
        try:
            result, new_response_headers = ResponseEndpointUnit._message_received(self, msg, headers)       # execute interceptor stack, calls into our message_received
            response_headers.update(new_response_headers)       # don't clobber our msg-rcvd header

        except IonException as ex:
            (exc_type, exc_value, exc_traceback) = sys.exc_info()
            tb_list = traceback.extract_tb(sys.exc_info()[2])
            tb_list = traceback.format_list(tb_list)
            tb_output = ""
            for elt in tb_list:
                tb_output += elt
            log.debug("server exception being passed to client", exc_info=True)
            result = ex.get_stacks()

            response_headers.update(self._create_error_response(ex))

        finally:
            # REPLIES: propogate protocol, conv-id, conv-seq
            response_headers['protocol']    = headers.get('protocol', '')
            response_headers['conv-id']     = headers.get('conv-id', '')
            response_headers['conv-seq']    = headers.get('conv-seq', 1) + 1

<<<<<<< HEAD
        #            elapsed = time.time() - ts
        #            log.info("Server-side response (conv id: %s/%s, name: %s): %.2f elapsed", headers.get('conv-id', 'NOCONVID'),
        #                                                                                      response_headers.get('conv-seq', 'NOSEQ'),
        #                                                                                      self.channel._recv_name,
        #                                                                                      elapsed)
=======
#            elapsed = int(get_ion_ts()) - int(ts)
#            log.info("Server-side response (conv id: %s/%s, name: %s): %.2f elapsed", headers.get('conv-id', 'NOCONVID'),
#                                                                                      response_headers.get('conv-seq', 'NOSEQ'),
#                                                                                      self.channel._recv_name,
#                                                                                      elapsed)
>>>>>>> d9b0f8dd

        # sample (possibly) before we do any sending
        self._sample_request(response_headers['status_code'], response_headers['error_message'], msg, headers, result, response_headers)

        return self.send(result, response_headers)

    def _send(self, msg, headers=None, **kwargs):
        """
        Override for more accurate reply log message.
        """
        log_message("MESSAGE SEND <<< RPC-reply", msg, headers, is_send=True)
        return ResponseEndpointUnit._send(self, msg, headers=headers, **kwargs)

    def message_received(self, msg, headers):
        assert self._routing_obj, "How did I get created without a routing object?"

        #log.debug("RPCResponseEndpointUnit.message_received\n\tmsg: %s\n\theaders: %s", msg, headers)

        cmd_arg_obj = msg
        cmd_op      = headers.get('op', None)

        # transform cmd_arg_obj into a dict
        if hasattr(cmd_arg_obj, '__dict__'):
            cmd_arg_obj = cmd_arg_obj.__dict__
        elif isinstance(cmd_arg_obj, dict):
            pass
        else:
            raise BadRequest("Unknown message type, cannot convert into kwarg dict: %s" % str(type(cmd_arg_obj)))

        # op name must exist!
        if not hasattr(self._routing_obj, cmd_op):
            raise BadRequest("Unknown op name: %s" % cmd_op)

        ro_meth     = getattr(self._routing_obj, cmd_op)

        # check arguments (as long as it is a function. might be a mock in testing.)
        # @TODO doesn't really feel correct.
        if isinstance(ro_meth, MethodType):
            ro_meth_args = inspect.getargspec(ro_meth)

            # if the keyword one is not none, we can support anything
            if ro_meth_args[2] is None:
                for arg_name in cmd_arg_obj:
                    if not arg_name in ro_meth_args[0]:
                        return None, self._create_error_response(BadRequest("Argument %s not present in op signature" % arg_name))

        result = None
        response_headers = {}

        ######
        ###### THIS IS WHERE THE SERVICE OPERATION IS CALLED ######
        ######
        result              = self._make_routing_call(ro_meth, **cmd_arg_obj)
        response_headers    = { 'status_code': 200, 'error_message': '' }
        ######

        return result, response_headers

    def _create_error_response(self, ex):
        # have seen exceptions where the "message" is really a tuple, and pika is not a fan: make sure it is str()'d
        return {'status_code': ex.get_status_code(),
                'error_message': str(ex.get_error_message()),
                'performative':'failure'}

    def _make_routing_call(self, call, *op_args, **op_kwargs):
        """
        Calls into the routing object.

        May be overridden at a lower level.
        """
        return call(*op_args, **op_kwargs)

    def _sample_request(self, status, status_descr, msg, headers, response, response_headers):
        """
        Performs sFlow sampling of a completed/errored RPC request (if configured to).

        Makes two calls:
        1) get_sflow_manager (overridden at process level)
        2) make sample dict (the kwargs to sflow_manager.transaction, may be overridden where appropriate)

        Then performs the transact call if the manager says to do so.
        """
        if CFG.get_safe('container.sflow.enabled', False):
            sm = self._get_sflow_manager()
            if sm and sm.should_sample:
                app_name = self._get_sample_name()
                try:
                    # get queue length
                    qlen, _ = self.channel.get_stats()
                    qlen += self.channel._recv_queue.qsize()      # add delivered but unproc'd msgs, @TODO correct?

                    trans_kwargs = self._build_sample(app_name, status, status_descr, msg, headers, response, response_headers, qlen)
                    sm.transaction(**trans_kwargs)
                except Exception:
                    log.exception("Could not sample, ignoring")

            else:
                log.debug("No SFlowManager or it told us not to sample this transaction")

    def _get_sample_name(self):
        """
        Gets the app_name that should be used for the sample.

        Typically this would be a process id.
        """
        # at the rpc level we really don't know, we're not a process.
        return "unknown-rpc-server"

    def _get_sflow_manager(self):
        """
        Finds the sFlow manager that should be used.
        """
        # at this level, we don't have any ref back to the container other than the singleton
        from pyon.container.cc import Container
        if Container.instance:
            return Container.instance.sflow_manager

        return None

    def _build_sample(self, name, status, status_descr, msg, headers, response, response_headers, qlen):
        """
        Builds a transaction sample.

        Should return a dict in the form of kwargs to be passed to SFlowManager.transaction.
        """
        # build args to pass to transaction
        #extra_attrs = {'conv-id': headers.get('conv-id', ''),
        #               'service': response_headers.get('sender-service', '')}
        extra_attrs = {'ql': qlen}      # queue length (both on server + delivered to this process)

        # Message Latency
        # Defined as difference between message sent timestamp and message received timestamp.
        if 'msg-rcvd' in response_headers and 'ts' in headers:
            rsts = int(headers['ts'])
            mrts = int(response_headers['msg-rcvd'])

            extra_attrs['ml'] = str(mrts - rsts)

        # Process Saturation
        # processing time / total time running, as an integer percentage
        if 'process-saturation' in response_headers:
            extra_attrs['ps'] = response_headers['process-saturation']

        # uS: process latency
        # 1-way message latency (req to svc ONLY) + processing time
        cur_time_ms = int(get_ion_ts())
        time_taken = (cur_time_ms - int(headers.get('ts', cur_time_ms))) * 1000      # sflow wants microseconds!

        # build op name: typically sender-service.op, or falling back to sender.op
        svc_name = response_headers.get('sender-service', response_headers.get('sender', headers.get('receiver', '')))
        if "," in svc_name:
            svc_name = svc_name.rsplit(',', 1)[-1]

        op = headers.get('op', 'unknown')

        # status code map => ours to sFlow (defaults to 3 aka INTERNAL_ERROR)
        status = SFlowManager.status_map.get(status, 3)

        sample = {  'app_name':     name,
                    'op':           op,
                    'attrs':        extra_attrs,
                    'status_descr': status_descr,
                    'status':       str(status),
                    'req_bytes':    len(str(msg)),
                    'resp_bytes':   len(str(response)),
                    'uS':           time_taken,
                    'initiator':    headers.get('sender', ''),
                    'target':       svc_name }

        return sample


class RPCServer(RequestResponseServer):
    endpoint_unit_type = RPCResponseEndpointUnit

    def __init__(self, service=None, **kwargs):
        #log.debug("In RPCServer.__init__")
        self._service = service
        RequestResponseServer.__init__(self, **kwargs)

    def create_endpoint(self, **kwargs):
        """
        @TODO: push this into RequestResponseServer
        """
        #log.debug("RPCServer.create_endpoint override")
        return RequestResponseServer.create_endpoint(self, routing_obj=self._service, **kwargs)

def log_message(prefix="MESSAGE", msg=None, headers=None, recv=None, delivery_tag=None, is_send=True):
    """
    Utility function to print an legible comprehensive summary of a received message.
    @NOTE: This is an expensive operation
    """
    try:
        headers = headers or {}
        _sender = headers.get('sender', '?') + "(" + headers.get('sender-name', '') + ")"
        _send_hl, _recv_hl = ("###", "") if is_send else ("", "###")

        if recv and getattr(recv, '__iter__', False):
            recv = ".".join(str(item) for item in recv if item)
        _recv = headers.get('receiver', '?')
        _opstat = "op=%s"%headers.get('op', '') if 'op' in headers else "status=%s"%headers.get('status_code', '')
        try:
            import msgpack
            _msg = msgpack.unpackb(msg)
            _msg = str(_msg)
        except Exception:
            _msg = str(msg)
        _msg = _msg[0:400]+"..." if len(_msg) > 400 else _msg
        _delivery = "\nDELIVERY: tag=%s"%delivery_tag if delivery_tag else ""
        log.info("%s: %s%s%s -> %s%s%s %s:\nHEADERS: %s\nCONTENT: %s%s",
                 prefix, _send_hl, _sender, _send_hl, _recv_hl, _recv, _recv_hl, _opstat, str(headers), _msg, _delivery)
    except Exception as ex:
        log.warning("%s log error: %s", prefix, str(ex))<|MERGE_RESOLUTION|>--- conflicted
+++ resolved
@@ -1095,14 +1095,8 @@
         """
         result = None
         response_headers = {}
-
-<<<<<<< HEAD
-        #        ts = time.time()
-=======
         ts = get_ion_ts()
         response_headers['msg-rcvd'] = ts
-
->>>>>>> d9b0f8dd
         try:
             result, new_response_headers = ResponseEndpointUnit._message_received(self, msg, headers)       # execute interceptor stack, calls into our message_received
             response_headers.update(new_response_headers)       # don't clobber our msg-rcvd header
@@ -1124,20 +1118,11 @@
             response_headers['protocol']    = headers.get('protocol', '')
             response_headers['conv-id']     = headers.get('conv-id', '')
             response_headers['conv-seq']    = headers.get('conv-seq', 1) + 1
-
-<<<<<<< HEAD
-        #            elapsed = time.time() - ts
-        #            log.info("Server-side response (conv id: %s/%s, name: %s): %.2f elapsed", headers.get('conv-id', 'NOCONVID'),
-        #                                                                                      response_headers.get('conv-seq', 'NOSEQ'),
-        #                                                                                      self.channel._recv_name,
-        #                                                                                      elapsed)
-=======
 #            elapsed = int(get_ion_ts()) - int(ts)
 #            log.info("Server-side response (conv id: %s/%s, name: %s): %.2f elapsed", headers.get('conv-id', 'NOCONVID'),
 #                                                                                      response_headers.get('conv-seq', 'NOSEQ'),
 #                                                                                      self.channel._recv_name,
 #                                                                                      elapsed)
->>>>>>> d9b0f8dd
 
         # sample (possibly) before we do any sending
         self._sample_request(response_headers['status_code'], response_headers['error_message'], msg, headers, result, response_headers)
