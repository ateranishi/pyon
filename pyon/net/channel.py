--- conflicted
+++ resolved
@@ -157,16 +157,10 @@
         assert self._exchange
         assert self._transport
 
-<<<<<<< HEAD
         with self._ensure_amq_chan():
 
 #           log.debug("Exchange declare: %s, TYPE %s, DUR %s AD %s", self._exchange, self._exchange_type,
 #                                                                 self._exchange_durable, self._exchange_auto_delete)
-=======
-        log.debug("Exchange declare: %s, TYPE %s, DUR %s AD %s",
-                  self._exchange, self._exchange_type,
-                  self._exchange_durable, self._exchange_auto_delete)
->>>>>>> c3785aa7
 
             self._transport.declare_exchange_impl(self._amq_chan,
                                                   self._exchange,
@@ -298,14 +292,11 @@
             logmeth = log.error
         logmeth("BaseChannel.on_channel_close\n\tchannel number: %s\n\tcode: %d\n\ttext: %s",
                 self.get_channel_id(), code, text)
-<<<<<<< HEAD
 
         # make callback to user event if we've closed
         if self._close_event is not None:
             self._close_event.set()
             self._close_event = None
-=======
->>>>>>> c3785aa7
 
         # remove amq_chan so we don't try to use it again
         # (all?) calls are protected via _ensure_amq_chan, which raise a ChannelError if you try to do anything with it.
@@ -364,13 +355,9 @@
         self._exchange = name.exchange
 
     def send(self, data, headers=None):
-<<<<<<< HEAD
         #log.debug("SendChannel.send")
         log.debug("SendChannel.send: Sending start")
 
-=======
-        log.debug("SendChannel.send: Sending start")
->>>>>>> c3785aa7
         self._send(self._send_name, data, headers=headers)
         log.debug("SendChannel.send: Sending end")
 
@@ -384,17 +371,7 @@
             testid = os.environ['QUEUE_BLAME'].split(',')
             headers['QUEUE_BLAME'] = testid
 
-<<<<<<< HEAD
         props = BasicProperties(headers=headers)
-=======
-        self._amq_chan.basic_publish(exchange=exchange, #todo
-                                     routing_key=routing_key, #todo
-                                     body=data,
-                                     properties=props,
-                                     immediate=False, #todo
-                                mandatory=False) #todo
->>>>>>> c3785aa7
-
         with self._ensure_amq_chan():
             self._amq_chan.basic_publish(exchange=exchange, #todo
                                     routing_key=routing_key, #todo
